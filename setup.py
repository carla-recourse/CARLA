from setuptools import setup

VERSION = "0.0.1"

setup(
    name="carla",
    version=VERSION,
    package_dir={"carla": "carla"},
    install_requires=[
        "lime==0.2.0.1",
        "mip==1.12.0",
        "numpy==1.19.4",
        "pandas==1.1.4",
        "recourse==1.0.0",
        "scikit-learn==0.23.2",
        "tensorflow==1.14.0",
        "torch==1.7.0",
        "torchvision==0.8.1",
        "h5py==2.10.0",
<<<<<<< HEAD
=======
        "dice-ml",
        "ipython",
>>>>>>> 219a7c31
    ],
    entry_points="""
                [console_scripts]
                claims-assessment=carla.run:main
            """,
)<|MERGE_RESOLUTION|>--- conflicted
+++ resolved
@@ -17,11 +17,8 @@
         "torch==1.7.0",
         "torchvision==0.8.1",
         "h5py==2.10.0",
-<<<<<<< HEAD
-=======
         "dice-ml",
         "ipython",
->>>>>>> 219a7c31
     ],
     entry_points="""
                 [console_scripts]
