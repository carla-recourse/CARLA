--- conflicted
+++ resolved
@@ -224,7 +224,24 @@
     assert (df_cfs.columns == model.feature_input_order + [data.target]).all()
 
 
-<<<<<<< HEAD
+@pytest.mark.parametrize("model_type", testmodel)
+def test_wachter(model_type):
+    # Build data and mlmodel
+    data_name = "adult"
+    data = DataCatalog(data_name)
+
+    model = MLModelCatalog(data, model_type, backend="pytorch")
+    # get factuals
+    factuals = predict_negative_instances(model, data)
+    test_factual = factuals.iloc[:10]
+
+    hyperparams = {"loss_type": "BCE", "binary_cat_features": False}
+    df_cfs = Wachter(model, hyperparams).get_counterfactuals(test_factual)
+
+    assert test_factual.shape[0] == df_cfs.shape[0]
+    assert (df_cfs.columns == model.feature_input_order + [data.target]).all()
+
+
 # @pytest.mark.parametrize("model_type", testmodel)
 def test_revise():
     data_name = "adult"
@@ -259,21 +276,6 @@
 
     revise = Revise(model, data, hyperparams)
     df_cfs = revise.get_counterfactuals(test_factual)
-=======
-@pytest.mark.parametrize("model_type", testmodel)
-def test_wachter(model_type):
-    # Build data and mlmodel
-    data_name = "adult"
-    data = DataCatalog(data_name)
-
-    model = MLModelCatalog(data, model_type, backend="pytorch")
-    # get factuals
-    factuals = predict_negative_instances(model, data)
-    test_factual = factuals.iloc[:10]
-
-    hyperparams = {"loss_type": "BCE", "binary_cat_features": False}
-    df_cfs = Wachter(model, hyperparams).get_counterfactuals(test_factual)
->>>>>>> bc6dda43
 
     assert test_factual.shape[0] == df_cfs.shape[0]
     assert (df_cfs.columns == model.feature_input_order + [data.target]).all()