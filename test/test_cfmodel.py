--- conflicted
+++ resolved
@@ -113,13 +113,7 @@
     data_name = "adult"
     data = DataCatalog(data_name)
 
-<<<<<<< HEAD
-    # TODO: linear is only used until PR#57 is merged into main to prevent errors.
-    # TODO: After merge of PR#57 this can be parameterized to ann and linear
-    model = MLModelCatalog(data, "linear", backend="pytorch")
-=======
     model = MLModelCatalog(data, model_type, backend="pytorch")
->>>>>>> 894aac9d
     # get factuals
     factuals = predict_negative_instances(model, data)
     test_factual = factuals.iloc[:20]
