--- conflicted
+++ resolved
@@ -1,19 +1,13 @@
-<<<<<<< HEAD
 from tensorflow import Graph, Session
-=======
 import numpy as np
 import pytest
->>>>>>> 27434d49
 
 from carla.data.catalog import DataCatalog
 from carla.models.catalog import MLModelCatalog
 from carla.models.negative_instances import predict_negative_instances
 from carla.recourse_methods.catalog.actionable_recourse import ActionableRecourse
-<<<<<<< HEAD
 from carla.recourse_methods.catalog.cem.cem import CEM
-=======
 from carla.recourse_methods.catalog.clue import Clue
->>>>>>> 27434d49
 from carla.recourse_methods.catalog.dice import Dice
 from carla.recourse_methods.catalog.face import Face
 from carla.recourse_methods.catalog.growing_spheres.model import GrowingSpheres
@@ -70,7 +64,6 @@
     assert (cfs.columns == model_tf.feature_input_order + [data.target]).all()
 
 
-<<<<<<< HEAD
 def test_cem_get_counterfactuals():
     data_name = "adult"
     data = DataCatalog(data_name=data_name)
@@ -112,11 +105,8 @@
             assert counterfactuals_df.shape == test_factuals.shape
 
 
-def test_face_get_counterfactuals():
-=======
 @pytest.mark.parametrize("model_type", testmodel)
 def test_face_get_counterfactuals(model_type):
->>>>>>> 27434d49
     # Build data and mlmodel
     data_name = "adult"
     data = DataCatalog(data_name)
