--- conflicted
+++ resolved
@@ -1,8 +1,5 @@
 import numpy as np
-<<<<<<< HEAD
 import torch
-=======
->>>>>>> 61c7ca66
 
 from carla.data.catalog import DataCatalog
 from carla.models.catalog import MLModelCatalog
@@ -74,17 +71,6 @@
         "native-country_US",
     ]
 
-<<<<<<< HEAD
-    model_tf_adult = MLModelCatalog(
-        data, "ann", feature_input_order, encode_normalize_data=True
-    )
-
-    single_sample = data.encoded_normalized.iloc[22]
-    single_sample = single_sample[model_tf_adult.feature_input_order].values.reshape(
-        (1, -1)
-    )
-    samples = data.encoded_normalized.iloc[0:22]
-=======
     model_tf_adult = MLModelCatalog(data, "ann", feature_input_order)
 
     # normalize and encode data
@@ -97,24 +83,15 @@
         (1, -1)
     )
     samples = norm_enc_data.iloc[0:22]
->>>>>>> 61c7ca66
     samples = samples[model_tf_adult.feature_input_order].values
 
     # Test single and bulk non probabilistic predictions
     single_prediction_tf = model_tf_adult.predict(single_sample)
-<<<<<<< HEAD
     expected_shape = tuple((1, 1))
     assert single_prediction_tf.shape == expected_shape
 
     predictions_tf = model_tf_adult.predict(samples)
     expected_shape = tuple((22, 1))
-=======
-    expected_shape = tuple((1,))
-    assert single_prediction_tf.shape == expected_shape
-
-    predictions_tf = model_tf_adult.predict(samples)
-    expected_shape = tuple((22,))
->>>>>>> 61c7ca66
     assert predictions_tf.shape == expected_shape
 
     # Test single and bulk probabilistic predictions
@@ -130,37 +107,26 @@
 def test_predictions_with_pipeline():
     data_name = "adult"
     data_catalog = "adult_catalog.yaml"
-<<<<<<< HEAD
-    data = DataCatalog(data_name, data_catalog, drop_first_encoding=True)
-=======
-    data = DataCatalog(data_name, data_catalog)
->>>>>>> 61c7ca66
-
-    feature_input_order = [
-        "age",
-        "fnlwgt",
-        "education-num",
-        "capital-gain",
-        "capital-loss",
-        "hours-per-week",
-        "workclass_Private",
-        "marital-status_Non-Married",
-        "occupation_Other",
-        "relationship_Non-Husband",
-        "race_White",
-        "sex_Male",
-        "native-country_US",
-    ]
-
-<<<<<<< HEAD
-    model_tf_adult = MLModelCatalog(
-        data, "ann", feature_input_order, encode_normalize_data=True
-    )
-    model_tf_adult.set_use_pipeline(True)
-=======
+    data = DataCatalog(data_name, data_catalog)
+
+    feature_input_order = [
+        "age",
+        "fnlwgt",
+        "education-num",
+        "capital-gain",
+        "capital-loss",
+        "hours-per-week",
+        "workclass_Private",
+        "marital-status_Non-Married",
+        "occupation_Other",
+        "relationship_Non-Husband",
+        "race_White",
+        "sex_Male",
+        "native-country_US",
+    ]
+
     model_tf_adult = MLModelCatalog(data, "ann", feature_input_order)
     model_tf_adult.use_pipeline = True
->>>>>>> 61c7ca66
 
     single_sample = data.raw.iloc[22].to_frame().T
     samples = data.raw.iloc[0:22]
@@ -187,11 +153,7 @@
 def test_pipeline():
     data_name = "adult"
     data_catalog = "adult_catalog.yaml"
-<<<<<<< HEAD
-    data = DataCatalog(data_name, data_catalog, drop_first_encoding=True)
-=======
-    data = DataCatalog(data_name, data_catalog)
->>>>>>> 61c7ca66
+    data = DataCatalog(data_name, data_catalog)
 
     feature_input_order = [
         "age",
@@ -219,14 +181,13 @@
     expected_shape = (rows, cols - 1)
 
     assert expected_shape == enc_norm_samples.shape
-<<<<<<< HEAD
     assert enc_norm_samples.select_dtypes(exclude=[np.number]).empty
 
 
 def test_predictions_pt():
     data_name = "adult"
     data_catalog = "adult_catalog.yaml"
-    data = DataCatalog(data_name, data_catalog, drop_first_encoding=False)
+    data = DataCatalog(data_name, data_catalog)
 
     feature_input_order = [
         "age",
@@ -254,11 +215,16 @@
         data, "ann", feature_input_order, backend="pytorch", encode_normalize_data=True
     )
 
-    single_sample = data.encoded_normalized.iloc[22]
+    # normalize and encode data
+    norm_enc_data = scale(model.scaler, data.continous, data.raw)
+    norm_enc_data = encode(model.encoder, data.categoricals, norm_enc_data)
+    norm_enc_data = norm_enc_data[feature_input_order]
+
+    single_sample = norm_enc_data.iloc[22]
     single_sample = single_sample[model.feature_input_order].values.reshape((1, -1))
     single_sample_torch = torch.Tensor(single_sample)
 
-    samples = data.encoded_normalized.iloc[0:22]
+    samples = norm_enc_data.iloc[0:22]
     samples = samples[model.feature_input_order].values
     samples_torch = torch.Tensor(samples)
 
@@ -304,7 +270,4 @@
     predictions_proba_torch = model.predict_proba(samples_torch)
     expected_shape = tuple((22, 2))
     assert predictions_proba_torch.shape == expected_shape
-    assert torch.is_tensor(predictions_proba_torch)
-=======
-    assert enc_norm_samples.select_dtypes(exclude=[np.number]).empty
->>>>>>> 61c7ca66
+    assert torch.is_tensor(predictions_proba_torch)