import numpy as np
import torch

from carla.data.catalog import DataCatalog
from carla.models.catalog import MLModelCatalog
from carla.models.pipelining import encode, scale


def test_properties():
    data_name = "adult"
    data_catalog = "adult_catalog.yaml"
    data = DataCatalog(data_name, data_catalog)

    feature_input_order = [
        "age",
        "fnlwgt",
        "education-num",
        "capital-gain",
        "capital-loss",
        "hours-per-week",
        "workclass_Private",
        "marital-status_Non-Married",
        "occupation_Other",
        "relationship_Non-Husband",
        "race_White",
        "sex_Male",
        "native-country_US",
    ]

    model_tf_adult = MLModelCatalog(data, "ann", feature_input_order)

    exp_backend_tf = "tensorflow"
    exp_feature_order_adult = [
        "age",
        "fnlwgt",
        "education-num",
        "capital-gain",
        "capital-loss",
        "hours-per-week",
        "workclass_Private",
        "marital-status_Non-Married",
        "occupation_Other",
        "relationship_Non-Husband",
        "race_White",
        "sex_Male",
        "native-country_US",
    ]

    assert model_tf_adult.backend == exp_backend_tf
    assert model_tf_adult.feature_input_order == exp_feature_order_adult


def test_predictions_tf():
    data_name = "adult"
    data_catalog = "adult_catalog.yaml"
    data = DataCatalog(data_name, data_catalog)

    feature_input_order = [
        "age",
        "fnlwgt",
        "education-num",
        "capital-gain",
        "capital-loss",
        "hours-per-week",
        "workclass_Private",
        "marital-status_Non-Married",
        "occupation_Other",
        "relationship_Non-Husband",
        "race_White",
        "sex_Male",
        "native-country_US",
    ]

    model_tf_adult = MLModelCatalog(data, "ann", feature_input_order)

    # normalize and encode data
    norm_enc_data = scale(model_tf_adult.scaler, data.continous, data.raw)
    norm_enc_data = encode(model_tf_adult.encoder, data.categoricals, norm_enc_data)
    norm_enc_data = norm_enc_data[feature_input_order]

    single_sample = norm_enc_data.iloc[22]
    single_sample = single_sample[model_tf_adult.feature_input_order].values.reshape(
        (1, -1)
    )
    samples = norm_enc_data.iloc[0:22]
    samples = samples[model_tf_adult.feature_input_order].values

    # Test single and bulk non probabilistic predictions
    single_prediction_tf = model_tf_adult.predict(single_sample)
    expected_shape = tuple((1, 1))
    assert single_prediction_tf.shape == expected_shape

    predictions_tf = model_tf_adult.predict(samples)
    expected_shape = tuple((22, 1))
    assert predictions_tf.shape == expected_shape

    # Test single and bulk probabilistic predictions
    single_predict_proba_tf = model_tf_adult.predict_proba(single_sample)
    expected_shape = tuple((1, 2))
    assert single_predict_proba_tf.shape == expected_shape

    predictions_proba_tf = model_tf_adult.predict_proba(samples)
    expected_shape = tuple((22, 2))
    assert predictions_proba_tf.shape == expected_shape


def test_predictions_with_pipeline():
    data_name = "adult"
    data_catalog = "adult_catalog.yaml"
    data = DataCatalog(data_name, data_catalog)

    feature_input_order = [
        "age",
        "fnlwgt",
        "education-num",
        "capital-gain",
        "capital-loss",
        "hours-per-week",
        "workclass_Private",
        "marital-status_Non-Married",
        "occupation_Other",
        "relationship_Non-Husband",
        "race_White",
        "sex_Male",
        "native-country_US",
    ]

    model_tf_adult = MLModelCatalog(data, "ann", feature_input_order)
    model_tf_adult.use_pipeline = True

    single_sample = data.raw.iloc[22].to_frame().T
    samples = data.raw.iloc[0:22]

    # Test single and bulk non probabilistic predictions
    single_prediction_tf = model_tf_adult.predict(single_sample)
    expected_shape = tuple((1, 1))
    assert single_prediction_tf.shape == expected_shape

    predictions_tf = model_tf_adult.predict(samples)
    expected_shape = tuple((22, 1))
    assert predictions_tf.shape == expected_shape

    # Test single and bulk probabilistic predictions
    single_predict_proba_tf = model_tf_adult.predict_proba(single_sample)
    expected_shape = tuple((1, 2))
    assert single_predict_proba_tf.shape == expected_shape

    predictions_proba_tf = model_tf_adult.predict_proba(samples)
    expected_shape = tuple((22, 2))
    assert predictions_proba_tf.shape == expected_shape


def test_pipeline():
    data_name = "adult"
    data_catalog = "adult_catalog.yaml"
    data = DataCatalog(data_name, data_catalog)

    feature_input_order = [
        "age",
        "fnlwgt",
        "education-num",
        "capital-gain",
        "capital-loss",
        "hours-per-week",
        "workclass_Private",
        "marital-status_Non-Married",
        "occupation_Other",
        "relationship_Non-Husband",
        "race_White",
        "sex_Male",
        "native-country_US",
    ]

    model = MLModelCatalog(data, "ann", feature_input_order, use_pipeline=True)

    samples = data.raw.iloc[0:22]

    enc_norm_samples = model.perform_pipeline(samples)

    rows, cols = samples.shape
    expected_shape = (rows, cols - 1)

    assert expected_shape == enc_norm_samples.shape
    assert enc_norm_samples.select_dtypes(exclude=[np.number]).empty


def test_predictions_pt():
    data_name = "adult"
    data_catalog = "adult_catalog.yaml"
    data = DataCatalog(data_name, data_catalog)

    feature_input_order = [
        "age",
        "fnlwgt",
        "education-num",
        "capital-gain",
        "capital-loss",
        "hours-per-week",
        "sex_Female",
        "sex_Male",
        "workclass_Non-Private",
        "workclass_Private",
        "marital-status_Married",
        "marital-status_Non-Married",
        "occupation_Managerial-Specialist",
        "occupation_Other",
        "relationship_Husband",
        "relationship_Non-Husband",
        "race_Non-White",
        "race_White",
        "native-country_Non-US",
        "native-country_US",
    ]
<<<<<<< HEAD
    model = MLModelCatalog(
        data, "ann", feature_input_order, backend="pytorch", encode_normalize_data=True
    )
=======
    model = MLModelCatalog(data, "ann", feature_input_order, backend="pytorch")
>>>>>>> fae929c0

    # normalize and encode data
    norm_enc_data = scale(model.scaler, data.continous, data.raw)
    norm_enc_data = encode(model.encoder, data.categoricals, norm_enc_data)
    norm_enc_data = norm_enc_data[feature_input_order]

    single_sample = norm_enc_data.iloc[22]
    single_sample = single_sample[model.feature_input_order].values.reshape((1, -1))
    single_sample_torch = torch.Tensor(single_sample)

    samples = norm_enc_data.iloc[0:22]
    samples = samples[model.feature_input_order].values
    samples_torch = torch.Tensor(samples)

    # Test single non probabilistic predictions
    single_prediction = model.predict(single_sample)
    expected_shape = tuple((1, 1))
    assert single_prediction.shape == expected_shape
    assert isinstance(single_prediction, np.ndarray)

    single_prediction_torch = model.predict(single_sample_torch)
    expected_shape = tuple((1, 1))
    assert single_prediction_torch.shape == expected_shape
    assert torch.is_tensor(single_prediction_torch)

    # bulk non probabilistic predictions
    predictions = model.predict(samples)
    expected_shape = tuple((22, 1))
    assert predictions.shape == expected_shape
    assert isinstance(predictions, np.ndarray)

    predictions_torch = model.predict(samples_torch)
    expected_shape = tuple((22, 1))
    assert predictions_torch.shape == expected_shape
    assert torch.is_tensor(predictions_torch)

    # Test single probabilistic predictions
    single_predict_proba = model.predict_proba(single_sample)
    expected_shape = tuple((1, 2))
    assert single_predict_proba.shape == expected_shape
    assert isinstance(single_predict_proba, np.ndarray)

    single_predict_proba_torch = model.predict_proba(single_sample_torch)
    expected_shape = tuple((1, 2))
    assert single_predict_proba_torch.shape == expected_shape
    assert torch.is_tensor(single_predict_proba_torch)

    # bulk probabilistic predictions
    predictions_proba = model.predict_proba(samples)
    expected_shape = tuple((22, 2))
    assert predictions_proba.shape == expected_shape
    assert isinstance(single_predict_proba, np.ndarray)

    predictions_proba_torch = model.predict_proba(samples_torch)
    expected_shape = tuple((22, 2))
    assert predictions_proba_torch.shape == expected_shape
    assert torch.is_tensor(predictions_proba_torch)<|MERGE_RESOLUTION|>--- conflicted
+++ resolved
@@ -211,13 +211,7 @@
         "native-country_Non-US",
         "native-country_US",
     ]
-<<<<<<< HEAD
-    model = MLModelCatalog(
-        data, "ann", feature_input_order, backend="pytorch", encode_normalize_data=True
-    )
-=======
     model = MLModelCatalog(data, "ann", feature_input_order, backend="pytorch")
->>>>>>> fae929c0
 
     # normalize and encode data
     norm_enc_data = scale(model.scaler, data.continous, data.raw)
