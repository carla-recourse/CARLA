--- conflicted
+++ resolved
@@ -70,17 +70,6 @@
         "native-country_US",
     ]
 
-<<<<<<< HEAD
-    model_tf_adult = MLModelCatalog(
-        data, "ann", feature_input_order, encode_normalize_data=True
-    )
-
-    single_sample = data.encoded_normalized.iloc[22]
-    single_sample = single_sample[model_tf_adult.feature_input_order].values.reshape(
-        (1, -1)
-    )
-    samples = data.encoded_normalized.iloc[0:22]
-=======
     model_tf_adult = MLModelCatalog(data, "ann", feature_input_order)
 
     # normalize and encode data
@@ -93,7 +82,6 @@
         (1, -1)
     )
     samples = norm_enc_data.iloc[0:22]
->>>>>>> 61c7ca66
     samples = samples[model_tf_adult.feature_input_order].values
 
     # Test single and bulk non probabilistic predictions
@@ -118,11 +106,7 @@
 def test_predictions_with_pipeline():
     data_name = "adult"
     data_catalog = "adult_catalog.yaml"
-<<<<<<< HEAD
-    data = DataCatalog(data_name, data_catalog, drop_first_encoding=True)
-=======
     data = DataCatalog(data_name, data_catalog)
->>>>>>> 61c7ca66
 
     feature_input_order = [
         "age",
@@ -140,15 +124,8 @@
         "native-country_US",
     ]
 
-<<<<<<< HEAD
-    model_tf_adult = MLModelCatalog(
-        data, "ann", feature_input_order, encode_normalize_data=True
-    )
-    model_tf_adult.set_use_pipeline(True)
-=======
     model_tf_adult = MLModelCatalog(data, "ann", feature_input_order)
     model_tf_adult.use_pipeline = True
->>>>>>> 61c7ca66
 
     single_sample = data.raw.iloc[22].to_frame().T
     samples = data.raw.iloc[0:22]
@@ -175,11 +152,7 @@
 def test_pipeline():
     data_name = "adult"
     data_catalog = "adult_catalog.yaml"
-<<<<<<< HEAD
-    data = DataCatalog(data_name, data_catalog, drop_first_encoding=True)
-=======
     data = DataCatalog(data_name, data_catalog)
->>>>>>> 61c7ca66
 
     feature_input_order = [
         "age",
