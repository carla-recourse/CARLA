--- conflicted
+++ resolved
@@ -12,31 +12,18 @@
 def make_benchmark(data_name="adult", model_name="ann"):
     # get data and mlmodel
     data = OnlineCatalog(data_name)
-    mlmodel = MLModelCatalog(data, model_name)
+    model = MLModelCatalog(data, model_name, backend="tensorflow")
 
-<<<<<<< HEAD
-    model = MLModelCatalog(data, "ann", backend="tensorflow")
     # get factuals
     factuals = predict_negative_instances(model, data.df)
-
-    hyperparams = {"num": 1, "desired_class": 1}
-    test_factual = factuals.iloc[:5]
-
-    dice = Dice(model, hyperparams)
-
-    benchmark = Benchmark(model, dice, test_factual)
-=======
-    # get factuals
-    factuals = predict_negative_instances(mlmodel, data.df)
     test_factual = factuals.iloc[:5]
 
     # get recourse method
     hyperparams = {"num": 1, "desired_class": 1}
-    recourse_method = Dice(mlmodel, hyperparams)
+    recourse_method = Dice(model, hyperparams)
 
     # make benchmark object
-    benchmark = Benchmark(mlmodel, recourse_method, test_factual)
->>>>>>> 9a078840
+    benchmark = Benchmark(model, recourse_method, test_factual)
 
     return benchmark
 
