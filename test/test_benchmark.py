--- conflicted
+++ resolved
@@ -27,17 +27,11 @@
     benchmark = Benchmark(model_tf, dice, test_factual)
     df_benchmark = benchmark.run_benchmark()
 
-<<<<<<< HEAD
-    expected = (5, 8)
-=======
     expected = (5, 9)
->>>>>>> b84299d1
     actual = df_benchmark.shape
     assert expected == actual
 
 
-<<<<<<< HEAD
-=======
 def test_ynn():
     # Build data and mlmodel
     data_name = "adult"
@@ -62,7 +56,6 @@
     assert expected == actual
 
 
->>>>>>> b84299d1
 def test_time():
     # Build data and mlmodel
     data_name = "adult"
