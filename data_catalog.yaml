--- conflicted
+++ resolved
@@ -18,23 +18,6 @@
   immutable:
     - age
     - sex
-<<<<<<< HEAD
-compas:
-  target: score
-  continous:
-    - age
-    - two_year_recid
-    - priors_count
-    - length_of_stay
-  categorical:
-    - c_charge_degree
-    - race
-    - sex
-  immutable:
-    - age
-    - race
-    - sex
-=======
 give_me_some_credit:
   target: SeriousDlqin2yrs
   continous:
@@ -51,4 +34,18 @@
   categorical:
   immutable:
     - age
->>>>>>> 8944f1f3
+compas:
+  target: score
+  continous:
+    - age
+    - two_year_recid
+    - priors_count
+    - length_of_stay
+  categorical:
+    - c_charge_degree
+    - race
+    - sex
+  immutable:
+    - age
+    - race
+    - sex