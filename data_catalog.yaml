adult:
  target: income
  continous:
    - age
    - fnlwgt
    - education-num
    - capital-gain
    - hours-per-week
    - capital-loss
  categorical:
    - marital-status
    - native-country
    - occupation
    - race
    - relationship
    - sex
    - workclass
  immutable:
    - age
    - sex
give_me_some_credit:
  target: SeriousDlqin2yrs
  continous:
    - RevolvingUtilizationOfUnsecuredLines
    - age
    - NumberOfTime30-59DaysPastDueNotWorse
    - DebtRatio
    - MonthlyIncome
    - NumberOfOpenCreditLinesAndLoans
    - NumberOfTimes90DaysLate
    - NumberRealEstateLoansOrLines
    - NumberOfTime60-89DaysPastDueNotWorse
    - NumberOfDependents
  categorical:
  immutable:
<<<<<<< HEAD
    - age
=======
    - age
compas:
  target: score
  continous:
    - age
    - two_year_recid
    - priors_count
    - length_of_stay
  categorical:
    - c_charge_degree
    - race
    - sex
  immutable:
    - age
    - race
    - sex
>>>>>>> bf3007ed
<|MERGE_RESOLUTION|>--- conflicted
+++ resolved
@@ -33,9 +33,6 @@
     - NumberOfDependents
   categorical:
   immutable:
-<<<<<<< HEAD
-    - age
-=======
     - age
 compas:
   target: score
@@ -51,5 +48,4 @@
   immutable:
     - age
     - race
-    - sex
->>>>>>> bf3007ed
+    - sex