--- conflicted
+++ resolved
@@ -5,13 +5,14 @@
 
 import warnings
 
+import pandas as pd
+
 warnings.simplefilter(action="ignore", category=FutureWarning)
 
 import argparse
 from typing import Dict
 
 import numpy as np
-import pandas as pd
 import yaml
 from tensorflow import Graph, Session
 
@@ -64,13 +65,6 @@
             coeffs = mlmodel.raw_model.layers[0].get_weights()[0][:, 0]
             intercepts = np.array(mlmodel.raw_model.layers[0].get_weights()[1][0])
 
-<<<<<<< HEAD
-        return ActionableRecourse(mlmodel, hyperparams, coeffs, intercepts)
-    elif "cem" in method:
-        hyperparams["data_name"] = data_name
-
-        return CEM(sess, mlmodel, hyperparams)
-=======
         ar = ActionableRecourse(mlmodel, hyperparams, coeffs, intercepts)
         act_set = ar.action_set
 
@@ -84,8 +78,10 @@
         ar.action_set = act_set
 
         return ar
-
->>>>>>> 9a406ed1
+    elif "cem" in method:
+        hyperparams["data_name"] = data_name
+
+        return CEM(sess, mlmodel, hyperparams)
     elif method == "clue":
         hyperparams["data_name"] = data_name
         return Clue(data, mlmodel, hyperparams)
@@ -192,6 +188,7 @@
                 df_benchmark = Benchmark(
                     mlmodel, recourse_method, factuals
                 ).run_benchmark()
+
             df_benchmark["Recourse_Method"] = rm
             df_benchmark["Dataset"] = data_name
             df_benchmark["ML_Model"] = model_type
