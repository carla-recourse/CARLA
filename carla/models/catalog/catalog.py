--- conflicted
+++ resolved
@@ -1,14 +1,8 @@
 import numpy as np
-<<<<<<< HEAD
 import pandas as pd
 import torch
-from sklearn import preprocessing
-=======
 
 from carla.models.pipelining import encode, order_data, scale
->>>>>>> 61c7ca66
-
-from carla.models.pipelining import encoder, order_data, scaler
 
 from ..api import MLModel
 from .load_model import load_model
@@ -23,10 +17,6 @@
         backend="tensorflow",
         cache=True,
         models_home=None,
-<<<<<<< HEAD
-        encode_normalize_data=False,
-=======
->>>>>>> 61c7ca66
         use_pipeline=False,
         **kws
     ):
@@ -53,8 +43,6 @@
             The directory in which to cache data; see :func:`get_models_home`.
         kws : keys and values, optional
             Additional keyword arguments are passed to passed through to the read model function
-        encode_normalize_data : bool, optional
-            If true, the model pipeline is used to build data.encoded, data.normalized and data.encoded_normalizd
         use_pipeline : bool, optional
             If true, the model uses a pipeline before predict and predict_proba to preprocess the input data.
         """
@@ -75,25 +63,10 @@
 
         self._feature_input_order = feature_input_order
 
-        self._scaler = self.set_scaler(data)
-        self._encoder = self.set_encoder(data)
-
         # Preparing pipeline components
         self._use_pipeline = use_pipeline
         self._pipeline = self.__init_pipeline()
 
-<<<<<<< HEAD
-        if encode_normalize_data:
-            data.set_encoded_normalized(self)
-
-    def __init_pipeline(self):
-        return [
-            ("scaler", lambda x: scaler(self._scaler, self._continuous, x)),
-            ("encoder", lambda x: encoder(self._encoder, self._categoricals, x)),
-            ("order", lambda x: order_data(self._feature_input_order, x)),
-        ]
-
-=======
     def __init_pipeline(self):
         return [
             ("scaler", lambda x: scale(self.scaler, self._continuous, x)),
@@ -101,7 +74,6 @@
             ("order", lambda x: order_data(self._feature_input_order, x)),
         ]
 
->>>>>>> 61c7ca66
     def get_pipeline_element(self, key):
         """
         Returns a specific element of the pipeline
@@ -286,59 +258,6 @@
             )
 
     @property
-<<<<<<< HEAD
-    def scaler(self):
-        """
-        Returns the fitted MinMax-scaler
-
-        Returns
-        -------
-        sklearn.MinMaxScaler()
-        """
-        return self._scaler
-
-    def set_scaler(self, data):
-        """
-        Sets and fits a new MinMax-scaler according to the data
-        Parameters
-        ----------
-        data : carla.data.Data()
-
-        Returns
-        -------
-        Fitted sklearn.MinMaxScaler()
-        """
-        return preprocessing.MinMaxScaler().fit(data.raw[self._continuous])
-
-    @property
-    def encoder(self):
-        """
-        Returns the fitted OneHotEncoder
-
-        Returns
-        -------
-        sklearn.OneHotEncoder
-        """
-        return self._encoder
-
-    def set_encoder(self, data):
-        """
-        Sets and fits a new OneHotEncoder according to data
-        Parameters
-        ----------
-        data : carla.data.Data()
-
-        Returns
-        -------
-        Fitted sklearn OneHotEncoder()
-        """
-        return preprocessing.OneHotEncoder(handle_unknown="ignore", sparse=False).fit(
-            data.raw[self._categoricals]
-        )
-
-    @property
-=======
->>>>>>> 61c7ca66
     def use_pipeline(self):
         """
         Returns if the ML model uses the pipeline for predictions
@@ -349,12 +268,8 @@
         """
         return self._use_pipeline
 
-<<<<<<< HEAD
-    def set_use_pipeline(self, use_pipe):
-=======
     @use_pipeline.setter
     def use_pipeline(self, use_pipe):
->>>>>>> 61c7ca66
         """
         Sets if the ML model should use the pipeline before prediction.
 
