from typing import Any, Callable, List, Tuple, Union

import numpy as np
import pandas as pd
import tensorflow as tf
import torch

from carla.data.load_catalog import load_catalog
from carla.models.pipelining import encode, order_data, scale

from ...data.catalog import DataCatalog
from ..api import MLModel
from .load_model import load_model


class MLModelCatalog(MLModel):
    def __init__(
        self,
<<<<<<< HEAD
        data,
        model_type,
        backend="tensorflow",
        cache=True,
        models_home=None,
        use_pipeline=False,
=======
        data: DataCatalog,
        model_type: str,
        feature_input_order: List[str],
        backend: str = "tensorflow",
        cache: bool = True,
        models_home: str = None,
        use_pipeline: bool = False,
>>>>>>> 581a5019
        **kws
    ) -> None:
        """
        Constructor for pretrained ML models from the catalog.

        Possible backends are currently "pytorch" and "tensorflow".
        Possible models are corrently "ann".

        Parameters
        ----------
        data : data.catalog.DataCatalog Class
            Correct dataset for ML model
        model_type : str
            Architecture [ann]
        backend : str
            Specifies the used framework [tensorflow, pytorch]
        cache : boolean, optional
            If True, try to load from the local cache first, and save to the cache
            if a download is required.
        models_home : string, optional
            The directory in which to cache data; see :func:`get_models_home`.
        kws : keys and values, optional
            Additional keyword arguments are passed to passed through to the read model function
        use_pipeline : bool, optional
            If true, the model uses a pipeline before predict and predict_proba to preprocess the input data.
        """
        super().__init__(data)
        self._backend = backend

        if self._backend == "pytorch":
            ext = "pt"
        elif self._backend == "tensorflow":
            ext = "h5"
        else:
            raise ValueError(
                "Backend not available, please choose between pytorch and tensorflow"
            )

        # Load catalog
        catalog = load_catalog("mlmodel_catalog.yaml", data.name)
        if model_type not in catalog:
            raise ValueError("Model type not in model catalog")
        self._catalog = catalog[model_type][self._backend]
        self._feature_input_order = self._catalog["feature_order"]

        self._model = load_model(model_type, data.name, ext, cache, models_home, **kws)

        self._continuous: List[str] = data.continous
        self._categoricals: List[str] = data.categoricals

        # Preparing pipeline components
        self._use_pipeline = use_pipeline
        self._pipeline = self.__init_pipeline()

    def __init_pipeline(self) -> List[Tuple[str, Callable]]:
        return [
            ("scaler", lambda x: scale(self.scaler, self._continuous, x)),
            ("encoder", lambda x: encode(self.encoder, self._categoricals, x)),
            ("order", lambda x: order_data(self._feature_input_order, x)),
        ]

    def get_pipeline_element(self, key: str) -> Callable:
        """
        Returns a specific element of the pipeline

        Parameters
        ----------
        key : str
            Element of the pipeline we want to return

        Returns
        -------
        Pipeline element
        """
        key_idx = list(zip(*self._pipeline))[0].index(key)  # find key in pipeline
        return self._pipeline[key_idx][1]

    @property
    def pipeline(self) -> List[Tuple[str, Callable]]:
        """
        Returns transformations steps for input before predictions.

        Returns
        -------
        pipeline : list
            List of (name, transform) tuples that are chained in the order in which they are preformed.
        """
        return self._pipeline

    def perform_pipeline(self, df: pd.DataFrame) -> pd.DataFrame:
        """
        Transforms input for prediction into correct form.
        Only possible for DataFrames without preprocessing steps.

        Recommended to use to keep correct encodings, normalization and input order

        Parameters
        ----------
        df : pd.DataFrame
            Contains unnormalized and not encoded data.

        Returns
        -------
        output : pd.DataFrame
            Prediction input in correct order, normalized and encoded

        """
        output = df.copy()

        for trans_name, trans_function in self._pipeline:
            output = trans_function(output)

        return output

    @property
    def feature_input_order(self) -> List[str]:
        """
        Saves the required order of feature as list.

        Prevents confusion about correct order of input features in evaluation

        Returns
        -------
        ordered_features : list of str
            Correct order of input features for ml model
        """
        return self._feature_input_order

    @property
    def backend(self) -> str:
        """
        Describes the type of backend which is used for the ml model.

        E.g., tensorflow, pytorch, sklearn, ...

        Returns
        -------
        backend : str
            Used framework
        """
        return self._backend

    @property
    def raw_model(self) -> Any:
        """
        Returns the raw ml model built on its framework

        Returns
        -------
        ml_model : tensorflow, pytorch, sklearn model type
            Loaded model
        """
        return self._model

    def predict(
        self, x: Union[np.ndarray, pd.DataFrame, torch.Tensor, tf.Tensor]
    ) -> Union[np.ndarray, pd.DataFrame, torch.Tensor, tf.Tensor]:
        """
        One-dimensional prediction of ml model for an output interval of [0, 1]

        Shape of input dimension has to be always two-dimensional (e.g., (1, m), (n, m))

        Parameters
        ----------
        x : np.Array, pd.DataFrame, or backend specific (tensorflow or pytorch tensor)
            Tabular data of shape N x M (N number of instances, M number of features)

        Returns
        -------
        output : np.ndarray, or backend specific (tensorflow or pytorch tensor)
            Ml model prediction for interval [0, 1] with shape N x 1
        """

        if len(x.shape) != 2:
            raise ValueError("Input shape has to be two-dimensional")

        input = self.perform_pipeline(x) if self._use_pipeline else x

        if self._backend == "pytorch":
            # Pytorch model needs torch.Tensor as input
            if torch.is_tensor(input):
                device = "cuda" if input.is_cuda else "cpu"
                self._model = self._model.to(
                    device
                )  # Keep model and input on the same device
                return self._model(
                    input
                )  # If input is a tensor, the prediction will be a tensor too.
            else:
                # Convert ndArray input into torch tensor
                if isinstance(input, pd.DataFrame):
                    input = input.values
                input = torch.Tensor(input)

                self._model = self._model.to("cpu")
                output = self._model(input)

                # Convert output back to ndarray
                return output.detach().cpu().numpy()
        elif self._backend == "tensorflow":
            return self._model.predict(input)[:, 1].reshape(
                (-1, 1)
            )  # keep output in shape N x 1
        else:
            raise ValueError(
                'Uncorrect backend value. Please use only "pytorch" or "tensorflow".'
            )

    def predict_proba(
        self, x: Union[np.ndarray, pd.DataFrame, torch.Tensor, tf.Tensor]
    ) -> Union[np.ndarray, pd.DataFrame, torch.Tensor, tf.Tensor]:
        """
        Two-dimensional probability prediction of ml model

        Shape of input dimension has to be always two-dimensional (e.g., (1, m), (n, m))

        Parameters
        ----------
        x : np.Array, pd.DataFrame, or backend specific (tensorflow or pytorch tensor)
            Tabular data of shape N x M (N number of instances, M number of features)

        Returns
        -------
        output : np.ndarray, or backend specific (tensorflow or pytorch tensor)
            Ml model prediction with shape N x 2
        """

        if len(x.shape) != 2:
            raise ValueError("Input shape has to be two-dimensional")

        input = self.perform_pipeline(x) if self._use_pipeline else x

        if self._backend == "pytorch":
            class_1: Any = 1 - self.predict(input)
            class_2: Any = self.predict(input)

            if torch.is_tensor(class_1):
                return torch.cat((class_1, class_2), dim=1)
            else:
                return np.array(list(zip(class_1, class_2))).reshape((-1, 2))

        elif self._backend == "tensorflow":
            return self._model.predict(input)
        else:
            raise ValueError(
                'Uncorrect backend value. Please use only "pytorch" or "tensorflow".'
            )

    @property
    def use_pipeline(self) -> bool:
        """
        Returns if the ML model uses the pipeline for predictions

        Returns
        -------
        bool
        """
        return self._use_pipeline

    @use_pipeline.setter
    def use_pipeline(self, use_pipe: bool) -> None:
        """
        Sets if the ML model should use the pipeline before prediction.

        Parameters
        ----------
        use_pipe : bool
            If true, the model uses a transformation pipeline before prediction.

        Returns
        -------

        """
        self._use_pipeline = use_pipe<|MERGE_RESOLUTION|>--- conflicted
+++ resolved
@@ -16,22 +16,12 @@
 class MLModelCatalog(MLModel):
     def __init__(
         self,
-<<<<<<< HEAD
-        data,
-        model_type,
-        backend="tensorflow",
-        cache=True,
-        models_home=None,
-        use_pipeline=False,
-=======
         data: DataCatalog,
         model_type: str,
-        feature_input_order: List[str],
         backend: str = "tensorflow",
         cache: bool = True,
         models_home: str = None,
         use_pipeline: bool = False,
->>>>>>> 581a5019
         **kws
     ) -> None:
         """
@@ -79,8 +69,8 @@
 
         self._model = load_model(model_type, data.name, ext, cache, models_home, **kws)
 
-        self._continuous: List[str] = data.continous
-        self._categoricals: List[str] = data.categoricals
+        self._continuous = data.continous
+        self._categoricals = data.categoricals
 
         # Preparing pipeline components
         self._use_pipeline = use_pipeline
