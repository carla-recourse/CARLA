import numpy as np
import pandas as pd
<<<<<<< HEAD
from sklearn import preprocessing
=======
import torch
>>>>>>> fae929c0

from ...data.api import data as data_api
from ..api import MLModel
from .load_model import load_model


class MLModelCatalog(MLModel):
    def __init__(
        self,
        data: data_api,
        model_type,
        feature_input_order,
        encoding,
        backend="tensorflow",
        cache=True,
        models_home=None,
        **kws
    ):
        """
        Constructor for pretrained ML models from the catalog.

        Possible backends are currently "pytorch" and "tensorflow".
        Possible models are corrently "ann".

        Parameters
        ----------
        model_type : str
            Architecture [ann]
        feature_input_order : list
            List containing all features in correct order for ML prediction
        encoding : list
            List containing encoded features in the form of [feature-name]_[value]
        backend : str
            Specifies the used framework [tensorflow, pytorch]
        cache : boolean, optional
            If True, try to load from the local cache first, and save to the cache
            if a download is required.
        models_home : string, optional
            The directory in which to cache data; see :func:`get_models_home`.
        kws : keys and values, optional
            Additional keyword arguments are passed to passed through to the read model function
<<<<<<< HEAD
        data : data.api.Data Class
            Correct dataset for ML model
=======
        use_pipeline : bool, optional
            If true, the model uses a pipeline before predict and predict_proba to preprocess the input data.
>>>>>>> fae929c0
        """
        self._backend = backend
        self._data = data

        if self._backend == "pytorch":
            ext = "pt"
        elif self._backend == "tensorflow":
            ext = "h5"
        else:
            raise Exception("Model type not in catalog")

        self._model = load_model(model_type, data.name, ext, cache, models_home, **kws)

        self._feature_input_order = feature_input_order

        # Preparing pipeline components
        self._continuous = data.continous
        self._categoricals = data.categoricals
        self._scaler = preprocessing.MinMaxScaler().fit(data.raw[self._continuous])

        self._encodings = encoding

    def pipeline(self, df):
        """
        Transforms input for prediction into correct form.
        Only possible for DataFrames without preprocessing steps.

        Recommended to use to keep correct encodings, normalization and input order

        Parameters
        ----------
        df : pd.DataFrame
            Contains unnormalized and not encoded data.

        Returns
        -------
        output : pd.DataFrame
            Prediction input in correct order, normalized and encoded

        """
        output = df.copy()

        # Normalization
        output[self._continuous] = self._scaler.transform(output[self._continuous])

        # Encoding
        output[self._encodings] = 0
        for encoding in self._encodings:
            for cat in self._categoricals:
                if cat in encoding:
                    value = encoding.split(cat + "_")[-1]
                    output.loc[output[cat] == value, encoding] = 1
                    break

        # Get correct order
        output = output[self._feature_input_order]

        return output

    def need_pipeline(self, x):
        """
        Checks if ML model input needs pipelining.
        Only DataFrames can be used to pipeline input.

        Parameters
        ----------
        x : pd.DataFrame or np.Array

        Returns
        -------
        bool : Boolean
            True if no pipelining process is already taken
        """
        if not isinstance(x, pd.DataFrame):
            return False

        if x.select_dtypes(exclude=[np.number]).empty:
            return False

        return True

    @property
    def feature_input_order(self):
        """
        Saves the required order of feature as list.

        Prevents confusion about correct order of input features in evaluation

        Returns
        -------
        ordered_features : list of str
            Correct order of input features for ml model
        """
        return self._feature_input_order

    @property
    def backend(self):
        """
        Describes the type of backend which is used for the ml model.

        E.g., tensorflow, pytorch, sklearn, ...

        Returns
        -------
        backend : str
            Used framework
        """
        return self._backend

    @property
    def raw_model(self):
        """
        Returns the raw ml model built on its framework

        Returns
        -------
        ml_model : tensorflow, pytorch, sklearn model type
            Loaded model
        """
        return self._model

    def predict(self, x):
        """
        One-dimensional prediction of ml model for an output interval of [0, 1]

        Shape of input dimension has to be always two-dimensional (e.g., (1, m), (n, m))

        Parameters
        ----------
        x : np.Array, pd.DataFrame, or backend specific (tensorflow or pytorch tensor)
            Tabular data of shape N x M (N number of instances, M number of features)

        Returns
        -------
        output : np.ndarray, or backend specific (tensorflow or pytorch tensor)
            Ml model prediction for interval [0, 1] with shape N x 1
        """

        if len(x.shape) != 2:
            raise ValueError("Input shape has to be two-dimensional")

        input = self.pipeline(x) if self.need_pipeline(x) else x

        if self._backend == "pytorch":
            # Pytorch model needs torch.Tensor as input
            if torch.is_tensor(input):
                device = "cuda" if input.is_cuda else "cpu"
                self._model = self._model.to(
                    device
                )  # Keep model and input on the same device
                return self._model(
                    input
                )  # If input is a tensor, the prediction will be a tensor too.
            else:
                # Convert ndArray input into torch tensor
                if isinstance(input, pd.DataFrame):
                    input = input.values
                input = torch.Tensor(input)

                self._model = self._model.to("cpu")
                output = self._model(input)

                # Convert output back to ndarray
                return output.detach().cpu().numpy()
        elif self._backend == "tensorflow":
            return self._model.predict(input)[:, 1].reshape(
                (-1, 1)
            )  # keep output in shape N x 1
        else:
            raise ValueError(
                'Uncorrect backend value. Please use only "pytorch" or "tensorflow".'
            )

    def predict_proba(self, x):
        """
        Two-dimensional probability prediction of ml model

        Shape of input dimension has to be always two-dimensional (e.g., (1, m), (n, m))

        Parameters
        ----------
        x : np.Array or pd.DataFrame
            Tabular data of shape N x M (N number of instances, M number of features)

        Returns
        -------
        output : np.ndarray, or backend specific (tensorflow or pytorch tensor)
            Ml model prediction with shape N x 2
        """

        if len(x.shape) != 2:
            raise ValueError("Input shape has to be two-dimensional")

        input = self.pipeline(x) if self.need_pipeline(x) else x

        if self._backend == "pytorch":
            class_1 = 1 - self.predict(input)
            class_2 = self.predict(input)

            if torch.is_tensor(class_1):
                return torch.cat((class_1, class_2), dim=1)
            else:
                return np.array(list(zip(class_1, class_2))).reshape((-1, 2))

        elif self._backend == "tensorflow":
            return self._model.predict(input)
        else:
            raise ValueError(
                'Uncorrect backend value. Please use only "pytorch" or "tensorflow".'
            )

    @property
    def data(self):
        return self._data<|MERGE_RESOLUTION|>--- conflicted
+++ resolved
@@ -1,12 +1,9 @@
 import numpy as np
 import pandas as pd
-<<<<<<< HEAD
-from sklearn import preprocessing
-=======
 import torch
->>>>>>> fae929c0
-
-from ...data.api import data as data_api
+
+from carla.models.pipelining import encode, order_data, scale
+
 from ..api import MLModel
 from .load_model import load_model
 
@@ -14,13 +11,13 @@
 class MLModelCatalog(MLModel):
     def __init__(
         self,
-        data: data_api,
+        data,
         model_type,
         feature_input_order,
-        encoding,
         backend="tensorflow",
         cache=True,
         models_home=None,
+        use_pipeline=False,
         **kws
     ):
         """
@@ -31,12 +28,12 @@
 
         Parameters
         ----------
+        data : data.api.Data Class
+            Correct dataset for ML model
         model_type : str
             Architecture [ann]
         feature_input_order : list
             List containing all features in correct order for ML prediction
-        encoding : list
-            List containing encoded features in the form of [feature-name]_[value]
         backend : str
             Specifies the used framework [tensorflow, pytorch]
         cache : boolean, optional
@@ -46,16 +43,11 @@
             The directory in which to cache data; see :func:`get_models_home`.
         kws : keys and values, optional
             Additional keyword arguments are passed to passed through to the read model function
-<<<<<<< HEAD
-        data : data.api.Data Class
-            Correct dataset for ML model
-=======
         use_pipeline : bool, optional
             If true, the model uses a pipeline before predict and predict_proba to preprocess the input data.
->>>>>>> fae929c0
-        """
+        """
+        super().__init__(data)
         self._backend = backend
-        self._data = data
 
         if self._backend == "pytorch":
             ext = "pt"
@@ -66,16 +58,51 @@
 
         self._model = load_model(model_type, data.name, ext, cache, models_home, **kws)
 
-        self._feature_input_order = feature_input_order
-
-        # Preparing pipeline components
         self._continuous = data.continous
         self._categoricals = data.categoricals
-        self._scaler = preprocessing.MinMaxScaler().fit(data.raw[self._continuous])
-
-        self._encodings = encoding
-
-    def pipeline(self, df):
+
+        self._feature_input_order = feature_input_order
+
+        # Preparing pipeline components
+        self._use_pipeline = use_pipeline
+        self._pipeline = self.__init_pipeline()
+
+    def __init_pipeline(self):
+        return [
+            ("scaler", lambda x: scale(self.scaler, self._continuous, x)),
+            ("encoder", lambda x: encode(self.encoder, self._categoricals, x)),
+            ("order", lambda x: order_data(self._feature_input_order, x)),
+        ]
+
+    def get_pipeline_element(self, key):
+        """
+        Returns a specific element of the pipeline
+
+        Parameters
+        ----------
+        key : str
+            Element of the pipeline we want to return
+
+        Returns
+        -------
+        Pipeline element
+        """
+        key_idx = list(zip(*self._pipeline))[0].index(key)  # find key in pipeline
+        return self._pipeline[key_idx][1]
+
+    @property
+    def pipeline(self):
+        """
+        Returns transformations steps for input before predictions.
+
+        Returns
+        -------
+        pipeline : list
+            List of (name, transform) tuples that are chained in the order in which they are preformed.
+        """
+        return self._pipeline
+
+    def perform_pipeline(self, df):
         """
         Transforms input for prediction into correct form.
         Only possible for DataFrames without preprocessing steps.
@@ -95,44 +122,10 @@
         """
         output = df.copy()
 
-        # Normalization
-        output[self._continuous] = self._scaler.transform(output[self._continuous])
-
-        # Encoding
-        output[self._encodings] = 0
-        for encoding in self._encodings:
-            for cat in self._categoricals:
-                if cat in encoding:
-                    value = encoding.split(cat + "_")[-1]
-                    output.loc[output[cat] == value, encoding] = 1
-                    break
-
-        # Get correct order
-        output = output[self._feature_input_order]
+        for trans_name, trans_function in self._pipeline:
+            output = trans_function(output)
 
         return output
-
-    def need_pipeline(self, x):
-        """
-        Checks if ML model input needs pipelining.
-        Only DataFrames can be used to pipeline input.
-
-        Parameters
-        ----------
-        x : pd.DataFrame or np.Array
-
-        Returns
-        -------
-        bool : Boolean
-            True if no pipelining process is already taken
-        """
-        if not isinstance(x, pd.DataFrame):
-            return False
-
-        if x.select_dtypes(exclude=[np.number]).empty:
-            return False
-
-        return True
 
     @property
     def feature_input_order(self):
@@ -194,7 +187,7 @@
         if len(x.shape) != 2:
             raise ValueError("Input shape has to be two-dimensional")
 
-        input = self.pipeline(x) if self.need_pipeline(x) else x
+        input = self.perform_pipeline(x) if self._use_pipeline else x
 
         if self._backend == "pytorch":
             # Pytorch model needs torch.Tensor as input
@@ -246,7 +239,7 @@
         if len(x.shape) != 2:
             raise ValueError("Input shape has to be two-dimensional")
 
-        input = self.pipeline(x) if self.need_pipeline(x) else x
+        input = self.perform_pipeline(x) if self._use_pipeline else x
 
         if self._backend == "pytorch":
             class_1 = 1 - self.predict(input)
@@ -265,5 +258,28 @@
             )
 
     @property
-    def data(self):
-        return self._data+    def use_pipeline(self):
+        """
+        Returns if the ML model uses the pipeline for predictions
+
+        Returns
+        -------
+        bool
+        """
+        return self._use_pipeline
+
+    @use_pipeline.setter
+    def use_pipeline(self, use_pipe):
+        """
+        Sets if the ML model should use the pipeline before prediction.
+
+        Parameters
+        ----------
+        use_pipe : bool
+            If true, the model uses a transformation pipeline before prediction.
+
+        Returns
+        -------
+
+        """
+        self._use_pipeline = use_pipe