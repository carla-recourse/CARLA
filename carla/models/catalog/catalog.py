from typing import Any, List, Union

import numpy as np
import pandas as pd
import tensorflow as tf
import torch

# from carla.data.catalog import DataCatalog
from carla.data.catalog.online_catalog import DataCatalog
from carla.data.load_catalog import load_catalog
from carla.data.pipelining import order_data
from carla.models.api import MLModel

from .load_model import load_online_model, load_trained_model, save_model
from .train_model import train_model


class MLModelCatalog(MLModel):
    """
    Use pretrained classifier.

    Parameters
    ----------
    data : data.catalog.DataCatalog Class
        Correct dataset for ML model.
    model_type : {'ann', 'linear'}
        Architecture.
    backend : {'tensorflow', 'pytorch'}
        Specifies the used framework.
    cache : boolean, default: True
        If True, try to load from the local cache first, and save to the cache.
        if a download is required.
    models_home : string, optional
        The directory in which to cache data; see :func:`get_models_home`.
    kws : keys and values, optional
        Additional keyword arguments are passed to passed through to the read model function
    load_online: bool, default: True
        If true, a pretrained model is loaded. If false, a model is trained.

    Methods
    -------
    predict:
        One-dimensional prediction of ml model for an output interval of [0, 1].
    predict_proba:
        Two-dimensional probability prediction of ml model
    get_pipeline_element:
        Returns a specific element of the pipeline
    perform_pipeline:
        Transforms input for prediction into correct form.

    Returns
    -------
    None
    """

    def __init__(
        self,
        data: DataCatalog,
        model_type: str,
        backend: str = "tensorflow",
        cache: bool = True,
        models_home: str = None,
        load_online: bool = True,
        **kws,
    ) -> None:
        """
        Constructor for pretrained ML models from the catalog.

        Possible backends are currently "pytorch" and "tensorflow".
        Possible models are corrently "ann" and "linear".


        """
        super().__init__(data)

        self._model_type = model_type
        self._backend = backend
        self._continuous = data.continuous
        self._categorical = data.categorical

        # TODO fix different encodings for different backends
        if self._backend == "pytorch":
            ext = "pt"
            # encoding_method = "OneHot"
        elif self._backend == "tensorflow":
            ext = "h5"
            # encoding_method = "OneHot_drop_binary"
        else:
            raise ValueError(
                'Backend not available, please choose between "pytorch" and "tensorflow".'
            )

<<<<<<< HEAD
        # Datasets generated from a Structural Causal Model or a custom dataset do not have a saved .yaml
        if isinstance(data, DataCatalog):
=======
        if not isinstance(data, ScmDataset) and data.name != "custom":
>>>>>>> 3ddaf3f9
            # Load catalog
            catalog_content = ["ann", "linear"]
            catalog = load_catalog("mlmodel_catalog.yaml", data.name, catalog_content)  # type: ignore

            if model_type not in catalog:
                raise ValueError("Model type not in model catalog")

            self._catalog = catalog[model_type][self._backend]
            self._feature_input_order = self._catalog["feature_order"]
        else:
            encoded_features = list(
                self.data.encoder.get_feature_names(data.categorical)
            )

            self._catalog = None
<<<<<<< HEAD
=======
            encoded_features = list(self.encoder.get_feature_names(data.categorical))
>>>>>>> 3ddaf3f9
            self._feature_input_order = list(
                np.sort(data.continuous + encoded_features)
            )

<<<<<<< HEAD
=======
        self._continuous = data.continuous
        self._categorical = data.categorical

        # Preparing pipeline components
        self._use_pipeline = use_pipeline
        self._pipeline = self.__init_pipeline()
        self._inverse_pipeline = self.__init_inverse_pipeline()

>>>>>>> 3ddaf3f9
        if load_online:
            self._model = load_online_model(
                model_type, data.name, ext, cache, models_home, **kws
            )

    def _test_accuracy(self):
        # get preprocessed data
        df_test = self.data.test_processed()

        x_test = df_test[list(set(df_test.columns) - {self.data.target})]
        y_test = df_test[self.data.target]

        prediction = (self.predict(x_test) > 0.5).flatten()
        correct = prediction == y_test
<<<<<<< HEAD
        print(f"test accuracy for model: {correct.mean()}")
=======
        print(f"approx. acc for model: {correct.mean()}")

    def __init_pipeline(self) -> List[Tuple[str, Callable]]:
        return [
            ("scaler", lambda x: scale(self.scaler, self._continuous, x)),
            ("encoder", lambda x: encode(self.encoder, self._categorical, x)),
            ("order", lambda x: order_data(self._feature_input_order, x)),
        ]

    def __init_inverse_pipeline(self) -> List[Tuple[str, Callable]]:
        return [
            ("encoder", lambda x: decode(self.encoder, self._categorical, x)),
            ("scaler", lambda x: descale(self.scaler, self._continuous, x)),
        ]

    def get_pipeline_element(self, key: str) -> Callable:
        """
        Returns a specific element of the pipeline

        Parameters
        ----------
        key : str
            Element of the pipeline we want to return

        Returns
        -------
        Pipeline element
        """
        key_idx = list(zip(*self._pipeline))[0].index(key)  # find key in pipeline
        return self._pipeline[key_idx][1]

    @property
    def pipeline(self) -> List[Tuple[str, Callable]]:
        """
        Returns transformations steps for input before predictions.

        Returns
        -------
        pipeline : list
            List of (name, transform) tuples that are chained in the order in which they are preformed.
        """
        return self._pipeline

    @property
    def inverse_pipeline(self) -> List[Tuple[str, Callable]]:
        """
        Returns transformations steps for output after predictions.

        Returns
        -------
        pipeline : list
            List of (name, transform) tuples that are chained in the order in which they are preformed.
        """
        return self._inverse_pipeline

    def perform_pipeline(self, df: pd.DataFrame) -> pd.DataFrame:
        """
        Transforms input for prediction into correct form.
        Only possible for DataFrames without preprocessing steps.

        Recommended to use to keep correct encodings, normalization and input order

        Parameters
        ----------
        df : pd.DataFrame
            Contains unnormalized and not encoded data.

        Returns
        -------
        output : pd.DataFrame
            Prediction input in correct order, normalized and encoded

        """
        output = df.copy()

        for trans_name, trans_function in self._pipeline:
            output = trans_function(output)

        return output

    def perform_inverse_pipeline(self, df: pd.DataFrame) -> pd.DataFrame:
        """
        Transforms output after prediction back into original form.
        Only possible for DataFrames with preprocessing steps.

        Parameters
        ----------
        df : pd.DataFrame
            Contains normalized and encoded data.

        Returns
        -------
        output : pd.DataFrame
            Prediction output denormalized and decoded

        """
        output = df.copy()

        for trans_name, trans_function in self._inverse_pipeline:
            output = trans_function(output)

        return output
>>>>>>> 3ddaf3f9

    @property
    def feature_input_order(self) -> List[str]:
        """
        Saves the required order of feature as list.

        Prevents confusion about correct order of input features in evaluation

        Returns
        -------
        ordered_features : list of str
            Correct order of input features for ml model
        """
        return self._feature_input_order

    @property
    def model_type(self) -> str:
        """
        Describes the model type

        E.g., ann, linear

        Returns
        -------
        backend : str
            model type
        """
        return self._model_type

    @property
    def backend(self) -> str:
        """
        Describes the type of backend which is used for the ml model.

        E.g., tensorflow, pytorch, sklearn, ...

        Returns
        -------
        backend : str
            Used framework
        """
        return self._backend

    @property
    def raw_model(self) -> Any:
        """
        Returns the raw ml model built on its framework

        Returns
        -------
        ml_model : tensorflow, pytorch, sklearn model type
            Loaded model
        """
        return self._model

    def order_features(self, x):
        """
        Restores the correct input feature order for the ML model

        Only works for encoded data

        Parameters
        ----------
        x : pd.DataFrame
            Data we want to order

        Returns
        -------
        output : pd.DataFrame
            Whole DataFrame with ordered feature
        """
        return order_data(self._feature_input_order, x)

    def predict(
        self, x: Union[np.ndarray, pd.DataFrame, torch.Tensor, tf.Tensor]
    ) -> Union[np.ndarray, pd.DataFrame, torch.Tensor, tf.Tensor]:
        """
        One-dimensional prediction of ml model for an output interval of [0, 1]

        Shape of input dimension has to be always two-dimensional (e.g., (1, m), (n, m))

        Parameters
        ----------
        x : np.Array, pd.DataFrame, or backend specific (tensorflow or pytorch tensor)
            Tabular data of shape N x M (N number of instances, M number of features)

        Returns
        -------
        output : np.ndarray, or backend specific (tensorflow or pytorch tensor)
            Ml model prediction for interval [0, 1] with shape N x 1
        """

        # order data (column-wise) before prediction
        x = self.order_features(x)

        if len(x.shape) != 2:
            raise ValueError(
                "Input shape has to be two-dimensional, (instances, features)."
            )

        if self._backend == "pytorch":
            return self.predict_proba(x)[:, 1].reshape((-1, 1))
        elif self._backend == "tensorflow":
            # keep output in shape N x 1
            return self._model.predict(x)[:, 1].reshape((-1, 1))
        else:
            raise ValueError(
                'Uncorrect backend value. Please use only "pytorch" or "tensorflow".'
            )

    def predict_proba(
        self, x: Union[np.ndarray, pd.DataFrame, torch.Tensor, tf.Tensor]
    ) -> Union[np.ndarray, pd.DataFrame, torch.Tensor, tf.Tensor]:
        """
        Two-dimensional probability prediction of ml model

        Shape of input dimension has to be always two-dimensional (e.g., (1, m), (n, m))

        Parameters
        ----------
        x : np.Array, pd.DataFrame, or backend specific (tensorflow or pytorch tensor)
            Tabular data of shape N x M (N number of instances, M number of features)

        Returns
        -------
        output : np.ndarray, or backend specific (tensorflow or pytorch tensor)
            Ml model prediction with shape N x 2
        """

        # order data (column-wise) before prediction
        x = self.order_features(x)

        if len(x.shape) != 2:
            raise ValueError("Input shape has to be two-dimensional")

        if self._backend == "pytorch":

            # Keep model and input on the same device
            device = "cuda" if torch.cuda.is_available() else "cpu"
            self._model = self._model.to(device)

            if isinstance(x, pd.DataFrame):
                _x = x.values
            else:
                _x = x.copy()

            # If the input was a tensor, return a tensor. Else return a np array.
            tensor_output = torch.is_tensor(x)
            if not tensor_output:
                _x = torch.Tensor(_x)

            # input, tensor_output = (
            #     (torch.Tensor(x), False) if not torch.is_tensor(x) else (x, True)
            # )

            _x = _x.to(device)
            output = self._model(_x)

            if tensor_output:
                return output
            else:
                return output.detach().cpu().numpy()

        elif self._backend == "tensorflow":
            return self._model.predict(x)
        else:
            raise ValueError(
                'Incorrect backend value. Please use only "pytorch" or "tensorflow".'
            )

    def train(
        self,
        learning_rate,
        epochs,
        batch_size,
        force_train=False,
        hidden_size=[18, 9, 3],
    ):
        """

        Parameters
        ----------
        learning_rate: float
            Learning rate for the training.
        epochs: int
            Number of epochs to train for.
        batch_size: int
            Number of samples in each batch
        force_train: bool
            Force training, even if model already exists in cache.
        hidden_size: list[int]
            hidden_size[i] contains the number of nodes in layer [i]

        Returns
        -------

        """
        layer_string = "_".join([str(size) for size in hidden_size])
        if self.model_type == "linear":
            save_name = f"{self.model_type}"
        elif self.model_type == "ann":
            save_name = f"{self.model_type}_layers_{layer_string}"
        else:
            raise NotImplementedError("Model type not supported:", self.model_type)

        # try to load the model from disk, if that fails train the model instead.
        self._model = None
        if not force_train:
            self._model = load_trained_model(
                save_name=save_name, data_name=self.data.name, backend=self.backend
            )

            # sanity check to see if loaded model accuracy makes sense
            if self._model is not None:
                self._test_accuracy()

        # if model loading failed or force_train flag set to true.
        if self._model is None or force_train:
            # get preprocessed data
            df_train = self.data.df_train()
            df_test = self.data.df_test()

            x_train = df_train[list(set(df_train.columns) - {self.data.target})]
            y_train = df_train[self.data.target]
            x_test = df_test[list(set(df_test.columns) - {self.data.target})]
            y_test = df_test[self.data.target]

            # order data (column-wise) before training
            x_train = self.order_features(x_train)
            x_test = self.order_features(x_test)

            self._model = train_model(
                self,
                x_train,
                y_train,
                x_test,
                y_test,
                learning_rate,
                epochs,
                batch_size,
                hidden_size,
            )

            save_model(
                model=self._model,
                save_name=save_name,
                data_name=self.data.name,
                backend=self.backend,
            )<|MERGE_RESOLUTION|>--- conflicted
+++ resolved
@@ -71,8 +71,6 @@
 
 
         """
-        super().__init__(data)
-
         self._model_type = model_type
         self._backend = backend
         self._continuous = data.continuous
@@ -90,12 +88,8 @@
                 'Backend not available, please choose between "pytorch" and "tensorflow".'
             )
 
-<<<<<<< HEAD
         # Datasets generated from a Structural Causal Model or a custom dataset do not have a saved .yaml
         if isinstance(data, DataCatalog):
-=======
-        if not isinstance(data, ScmDataset) and data.name != "custom":
->>>>>>> 3ddaf3f9
             # Load catalog
             catalog_content = ["ann", "linear"]
             catalog = load_catalog("mlmodel_catalog.yaml", data.name, catalog_content)  # type: ignore
@@ -111,25 +105,10 @@
             )
 
             self._catalog = None
-<<<<<<< HEAD
-=======
-            encoded_features = list(self.encoder.get_feature_names(data.categorical))
->>>>>>> 3ddaf3f9
             self._feature_input_order = list(
                 np.sort(data.continuous + encoded_features)
             )
 
-<<<<<<< HEAD
-=======
-        self._continuous = data.continuous
-        self._categorical = data.categorical
-
-        # Preparing pipeline components
-        self._use_pipeline = use_pipeline
-        self._pipeline = self.__init_pipeline()
-        self._inverse_pipeline = self.__init_inverse_pipeline()
-
->>>>>>> 3ddaf3f9
         if load_online:
             self._model = load_online_model(
                 model_type, data.name, ext, cache, models_home, **kws
@@ -144,112 +123,7 @@
 
         prediction = (self.predict(x_test) > 0.5).flatten()
         correct = prediction == y_test
-<<<<<<< HEAD
         print(f"test accuracy for model: {correct.mean()}")
-=======
-        print(f"approx. acc for model: {correct.mean()}")
-
-    def __init_pipeline(self) -> List[Tuple[str, Callable]]:
-        return [
-            ("scaler", lambda x: scale(self.scaler, self._continuous, x)),
-            ("encoder", lambda x: encode(self.encoder, self._categorical, x)),
-            ("order", lambda x: order_data(self._feature_input_order, x)),
-        ]
-
-    def __init_inverse_pipeline(self) -> List[Tuple[str, Callable]]:
-        return [
-            ("encoder", lambda x: decode(self.encoder, self._categorical, x)),
-            ("scaler", lambda x: descale(self.scaler, self._continuous, x)),
-        ]
-
-    def get_pipeline_element(self, key: str) -> Callable:
-        """
-        Returns a specific element of the pipeline
-
-        Parameters
-        ----------
-        key : str
-            Element of the pipeline we want to return
-
-        Returns
-        -------
-        Pipeline element
-        """
-        key_idx = list(zip(*self._pipeline))[0].index(key)  # find key in pipeline
-        return self._pipeline[key_idx][1]
-
-    @property
-    def pipeline(self) -> List[Tuple[str, Callable]]:
-        """
-        Returns transformations steps for input before predictions.
-
-        Returns
-        -------
-        pipeline : list
-            List of (name, transform) tuples that are chained in the order in which they are preformed.
-        """
-        return self._pipeline
-
-    @property
-    def inverse_pipeline(self) -> List[Tuple[str, Callable]]:
-        """
-        Returns transformations steps for output after predictions.
-
-        Returns
-        -------
-        pipeline : list
-            List of (name, transform) tuples that are chained in the order in which they are preformed.
-        """
-        return self._inverse_pipeline
-
-    def perform_pipeline(self, df: pd.DataFrame) -> pd.DataFrame:
-        """
-        Transforms input for prediction into correct form.
-        Only possible for DataFrames without preprocessing steps.
-
-        Recommended to use to keep correct encodings, normalization and input order
-
-        Parameters
-        ----------
-        df : pd.DataFrame
-            Contains unnormalized and not encoded data.
-
-        Returns
-        -------
-        output : pd.DataFrame
-            Prediction input in correct order, normalized and encoded
-
-        """
-        output = df.copy()
-
-        for trans_name, trans_function in self._pipeline:
-            output = trans_function(output)
-
-        return output
-
-    def perform_inverse_pipeline(self, df: pd.DataFrame) -> pd.DataFrame:
-        """
-        Transforms output after prediction back into original form.
-        Only possible for DataFrames with preprocessing steps.
-
-        Parameters
-        ----------
-        df : pd.DataFrame
-            Contains normalized and encoded data.
-
-        Returns
-        -------
-        output : pd.DataFrame
-            Prediction output denormalized and decoded
-
-        """
-        output = df.copy()
-
-        for trans_name, trans_function in self._inverse_pipeline:
-            output = trans_function(output)
-
-        return output
->>>>>>> 3ddaf3f9
 
     @property
     def feature_input_order(self) -> List[str]:
