--- conflicted
+++ resolved
@@ -47,49 +47,6 @@
     def raw(self):
         return self._raw.copy()
 
-<<<<<<< HEAD
-    def set_normalized(self, mlmodel):
-        scaler = mlmodel.get_pipeline_element("scaler")
-
-        self._data_normalized = scaler(self.raw)
-
-    @property
-    def normalized(self):
-        return (
-            self._data_normalized.copy() if self._data_normalized is not None else None
-        )
-
-    def set_encoded(self, mlmodel):
-        encoder = mlmodel.get_pipeline_element("encoder")
-
-        self._data_encoded = encoder(self.raw)
-
-    @property
-    def encoded(self):
-        return self._data_encoded.copy() if self._data_encoded is not None else None
-
-    def set_encoded_normalized(self, mlmodel):
-        encoder = mlmodel.get_pipeline_element("encoder")
-        scaler = mlmodel.get_pipeline_element("scaler")
-
-        if self._data_normalized is None:
-            self._data_normalized = scaler(self.raw)
-        if self._data_encoded is None:
-            self._data_encoded = encoder(self.raw)
-
-        self._data_encoded_normalized = encoder(self._raw)
-        self._data_encoded_normalized = scaler(self._data_encoded_normalized)
-
-    @property
-    def encoded_normalized(self):
-        return (
-            self._data_encoded_normalized.copy()
-            if self._data_encoded_normalized is not None
-            else None
-        )
-
-=======
->>>>>>> 61c7ca66
     def _load_catalog(self, filename, dataset):
         with open(filename, "r") as f:
             catalog = yaml.safe_load(f)
