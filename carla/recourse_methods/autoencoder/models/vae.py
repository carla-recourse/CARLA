import os
from typing import List, Union

import numpy as np
import pandas as pd
import tensorflow as tf
import torch
import torch.nn as nn

from carla import log
from carla.recourse_methods.autoencoder.save_load import get_home

tf.compat.v1.disable_eager_execution()


class VariationalAutoencoder(nn.Module):
    def __init__(
        self,
        data_name: str,
        layers: List,
    ):
        super(VariationalAutoencoder, self).__init__()

        if len(layers) < 2:
            raise ValueError(
                "Number of layers have to be at least 2 (input and latent space), and number of neurons bigger than 0"
            )

        self._data_name = data_name
        self._input_dim = layers[0]
        latent_dim = layers[-1]

        # The VAE components
        lst_encoder = []
        for i in range(1, len(layers) - 1):
            lst_encoder.append(nn.Linear(layers[i - 1], layers[i]))
            lst_encoder.append(nn.ReLU())
        encoder = nn.Sequential(*lst_encoder)

        self._mu_enc = nn.Sequential(encoder, nn.Linear(layers[-2], latent_dim))

        self._log_var_enc = nn.Sequential(encoder, nn.Linear(layers[-2], latent_dim))

        lst_decoder = []
        for i in range(len(layers) - 2, 0, -1):
            lst_decoder.append(nn.Linear(layers[i + 1], layers[i]))
            lst_decoder.append((nn.ReLU()))
        decoder = nn.Sequential(*lst_decoder)

        self.mu_dec = nn.Sequential(
            decoder,
            nn.Linear(layers[1], self._input_dim),
            nn.Sigmoid(),
        )

        device = "cuda" if torch.cuda.is_available() else "cpu"
        self.to(device)

    def encode(self, x):
        return self._mu_enc(x), self._log_var_enc(x)

    def decode(self, z):
        return self.mu_dec(z)

    def __reparametrization_trick(self, mu, log_var):
        std = torch.exp(0.5 * log_var)
        epsilon = torch.randn_like(std)  # the Gaussian random noise
        return mu + std * epsilon

    def forward(self, x):
        mu_z, log_var_z = self.encode(x)
        z_rep = self.__reparametrization_trick(mu_z, log_var_z)
        mu_x = self.decode(z_rep)

        return mu_x, mu_z, log_var_z

    def predict(self, data):
        return self.forward(data)

    def regenerate(self, z):
        mu_x = self.decode(z)
        return mu_x

    def kld(self, mu, logvar):
        KLD = -0.5 * torch.sum(1 + logvar - mu.pow(2) - logvar.exp())
        return KLD

    def fit(
        self,
<<<<<<< HEAD
        xtrain: np.ndarray,
        kl_weight=0.3,
=======
        xtrain: Union[pd.DataFrame, np.ndarray],
>>>>>>> 315de34d
        lambda_reg=1e-6,
        epochs=5,
        lr=1e-3,
        batch_size=32,
    ):
        train_loader = torch.utils.data.DataLoader(
            xtrain, batch_size=batch_size, shuffle=True
        )

        optimizer = torch.optim.Adam(
            self.parameters(),
            lr=lr,
            weight_decay=lambda_reg,
        )

        criterion = nn.BCELoss(reduction="sum")

        # Train the VAE with the new prior
        ELBO = np.zeros((epochs, 1))
        log.info("Start training of Variational Autoencoder...")
        for epoch in range(epochs):

            beta = epoch * kl_weight / epochs

            # Initialize the losses
            train_loss = 0
            train_loss_num = 0

            # Train for all the batches
            for data in train_loader:
                data = data.view(data.shape[0], -1)

                # forward pass
                reconstruction, mu, log_var = self(data)

                recon_loss = criterion(reconstruction, data)
                kld_loss = self.kld(mu, log_var)
                loss = recon_loss + beta * kld_loss

                # Update the parameters
                optimizer.zero_grad()
                # Compute the loss
                loss.backward()
                # Update the parameters
                optimizer.step()

                # Collect the ways
                train_loss += loss.item()
                train_loss_num += 1

            ELBO[epoch] = train_loss / train_loss_num
            if epoch % 10 == 0:
                log.info(
                    "[Epoch: {}/{}] [objective: {:.3f}]".format(
                        epoch, epochs, ELBO[epoch, 0]
                    )
                )

            ELBO_train = ELBO[epoch, 0].round(2)
            log.info("[ELBO train: " + str(ELBO_train) + "]")

        self.save()
        log.info("... finished training of Variational Autoencoder.")

        self.eval()

    def load(self, input_shape):
        cache_path = get_home()

        load_path = os.path.join(
            cache_path,
            "{}_{}.{}".format(self._data_name, input_shape, "pt"),
        )

        self.load_state_dict(torch.load(load_path))

        self.eval()

        return self

    def save(self):
        cache_path = get_home()

        save_path = os.path.join(
            cache_path,
            "{}_{}.{}".format(self._data_name, self._input_dim, "pt"),
        )

        torch.save(self.state_dict(), save_path)<|MERGE_RESOLUTION|>--- conflicted
+++ resolved
@@ -87,12 +87,8 @@
 
     def fit(
         self,
-<<<<<<< HEAD
-        xtrain: np.ndarray,
+        xtrain: Union[pd.DataFrame, np.ndarray],
         kl_weight=0.3,
-=======
-        xtrain: Union[pd.DataFrame, np.ndarray],
->>>>>>> 315de34d
         lambda_reg=1e-6,
         epochs=5,
         lr=1e-3,
