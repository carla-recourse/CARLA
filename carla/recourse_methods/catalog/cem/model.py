--- conflicted
+++ resolved
@@ -34,7 +34,25 @@
 
 
 class CEM(RecourseMethod):
-<<<<<<< HEAD
+    __DEFAULT_HYPERPARAMS = {
+        "data_name": None,
+        "batch_size": 1,
+        "kappa": 0.1,
+        "init_learning_rate": 0.01,
+        "binary_search_steps": 9,
+        "max_iterations": 100,
+        "initial_const": 10,
+        "beta": 0.9,
+        "gamma": 0.0,
+        "mode": "PN",
+        "num_classes": 2,
+        "ae_params": {
+            "hidden_layer": None,
+            "train_ae": True,
+            "epochs": 5,
+        },
+    }
+
     def __init__(self, sess, mlmodel: MLModel, hyperparams):
         """
         Initialisation for the Contrastive Explanation Method (CEM).
@@ -70,88 +88,23 @@
             }
         """
         self.sess = sess  # Tensorflow session
-        self.hyperparams = hyperparams
-
-        self.data = mlmodel.data
-        self.kappa = hyperparams["kappa"]
-        self.mode = hyperparams["mode"]
-
-        batch_size = hyperparams["batch_size"]
-        num_classes = hyperparams["num_classes"]
-        beta = hyperparams["beta"]
-        gamma = hyperparams["gamma"]
-=======
-    __DEFAULT_HYPERPARAMS = {
-        "data_name": None,
-        "batch_size": 1,
-        "kappa": 0.1,
-        "init_learning_rate": 0.01,
-        "binary_search_steps": 9,
-        "max_iterations": 100,
-        "initial_const": 10,
-        "beta": 0.9,
-        "gamma": 0.0,
-        "mode": "PN",
-        "num_classes": 2,
-        "ae_params": {
-            "h1": 20,
-            "h2": 10,
-            "d": 7,
-            "train_ae": True,
-            "epochs": 5,
-        },
-    }
-
-    def __init__(self, sess, catalog_model: MLModel, hyperparams):
-        self.sess = sess
         self.hyperparams = merge_default_parameters(
             hyperparams, self.__DEFAULT_HYPERPARAMS
         )
-        self.catalog_model = catalog_model
-
-        self.data = catalog_model.data
+
+        self.data = mlmodel.data
         self.kappa = self.hyperparams["kappa"]
         self.mode = self.hyperparams["mode"]
 
         batch_size = self.hyperparams["batch_size"]
         num_classes = self.hyperparams["num_classes"]
         beta = self.hyperparams["beta"]
->>>>>>> 2f74a92b
+        gamma = self.hyperparams["gamma"]
 
         super().__init__(mlmodel)
         shape_batch = (batch_size, len(mlmodel.feature_input_order))
 
-<<<<<<< HEAD
-        self.AE = self.__load_ae(hyperparams, mlmodel)
-=======
-        ae_params = self.hyperparams["ae_params"]
-        ae = Autoencoder(
-            data_name=self.hyperparams["data_name"],
-            layers=[
-                len(catalog_model.feature_input_order),
-                ae_params["h1"],
-                ae_params["h2"],
-                ae_params["d"],
-            ],
-        )
-        if ae_params["train_ae"]:
-            self.AE = train_autoencoder(
-                ae,
-                self._mlmodel.data,
-                self._mlmodel.scaler,
-                self._mlmodel.encoder,
-                self._mlmodel.feature_input_order,
-                epochs=ae_params["epochs"],
-                save=True,
-            )
-        else:
-            try:
-                self.AE = ae.load(input_shape=len(catalog_model.feature_input_order))
-            except FileNotFoundError as exc:
-                raise FileNotFoundError(
-                    "Loading of Autoencoder failed. {}".format(str(exc))
-                )
->>>>>>> 2f74a92b
+        self.AE = self.__load_ae(self.hyperparams, mlmodel)
 
         self.__initialize_tf_variables(batch_size, num_classes, shape_batch)
 
