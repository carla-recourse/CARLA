--- conflicted
+++ resolved
@@ -253,10 +253,7 @@
         df_cfs[self._mlmodel.data.target] = np.argmax(
             self._mlmodel.predict_proba(cfs), axis=1
         )
-<<<<<<< HEAD
+
         df_cfs = check_counterfactuals(self._mlmodel, df_cfs, factuals.index)
-=======
-        df_cfs = check_counterfactuals(self._mlmodel, df_cfs)
->>>>>>> a7271ec8
         df_cfs = self._mlmodel.get_ordered_features(df_cfs)
         return df_cfs