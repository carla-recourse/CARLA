--- conflicted
+++ resolved
@@ -93,10 +93,7 @@
         },
     }
 
-<<<<<<< HEAD
     def __init__(self, mlmodel: MLModel, hyperparams: Dict = None) -> None:
-=======
-    def __init__(self, mlmodel: MLModel, hyperparams: Dict) -> None:
 
         supported_backends = ["pytorch"]
         if mlmodel.backend not in supported_backends:
@@ -104,7 +101,6 @@
                 f"{mlmodel.backend} is not in supported backends {supported_backends}"
             )
 
->>>>>>> 9a078840
         super().__init__(mlmodel)
         self._params = merge_default_parameters(hyperparams, self._DEFAULT_HYPERPARAMS)
 
