from typing import Dict, List, Tuple, Union

import numpy as np
import pandas as pd
import torch
from numpy import linalg as LA

from carla import log
from carla.models.api import MLModel
from carla.recourse_methods.api import RecourseMethod
from carla.recourse_methods.autoencoder import VariationalAutoencoder
from carla.recourse_methods.processing import (
    check_counterfactuals,
    merge_default_parameters,
    reconstruct_encoding_constraints,
)


class CCHVAE(RecourseMethod):
    """
    Implementation of CCHVAE [1]_

    Parameters
    ----------
    mlmodel : carla.model.MLModel
        Black-Box-Model
    hyperparams : dict
        Dictionary containing hyperparameters. See Notes below to see its content.

    Methods
    -------
    get_counterfactuals:
        Generate counterfactual examples for given factuals.

    Notes
    -----
    - Hyperparams
        Hyperparameter contains important information for the recourse method to initialize.
        Please make sure to pass all values as dict with the following keys.

        * "data_name": str
            name of the dataset
        * "n_search_samples": int, default: 300
            Number of generated candidate counterfactuals.
        * "p_norm": {1, 2}
            Defines L_p norm for distance calculation.
        * "step": float, default: 0.1
            Step size for each generated candidate counterfactual.
        * "max_iter": int, default: 1000
            Number of iterations per factual instance.
        * "clamp": bool, default: True
            Feature values will be clamped between 0 and 1
        * "binary_cat_features": bool, default: True
            If true, the encoding of x is done by drop_if_binary.
        * "vae_params": Dict
            With parameter for VAE.

            + "layers": list
                List with number of neurons per layer.
            + "train": bool, default: True
                Decides if a new Autoencoder will be learned.
            + "lambda_reg": float, default: 1e-6
                Hyperparameter for variational autoencoder.
            + "epochs": int, default: 5
                Number of epochs to train VAE
            + "lr": float, default: 1e-3
                Learning rate for VAE training
            + "batch_size": int, default: 32
                Batch-size for VAE training

    .. [1] Pawelczyk, Martin, Klaus Broelemann and Gjergji Kasneci. “Learning Model-Agnostic Counterfactual Explanations
          for Tabular Data.” Proceedings of The Web Conference 2020 (2020): n. pag..
    """

    _DEFAULT_HYPERPARAMS = {
        "data_name": None,
        "n_search_samples": 300,
        "p_norm": 1,
        "step": 0.1,
        "max_iter": 1000,
        "clamp": True,
        "binary_cat_features": True,
        "vae_params": {
            "layers": None,
            "train": True,
            "kl_weight": 0.3,
            "lambda_reg": 1e-6,
            "epochs": 5,
            "lr": 1e-3,
            "batch_size": 32,
        },
    }

    def __init__(self, mlmodel: MLModel, hyperparams: Dict = None) -> None:

        supported_backends = ["pytorch"]
        if mlmodel.backend not in supported_backends:
            raise ValueError(
                f"{mlmodel.backend} is not in supported backends {supported_backends}"
            )

        super().__init__(mlmodel)
        self._params = merge_default_parameters(hyperparams, self._DEFAULT_HYPERPARAMS)

        self._n_search_samples = self._params["n_search_samples"]
        self._p_norm = self._params["p_norm"]
        self._step = self._params["step"]
        self._max_iter = self._params["max_iter"]
        self._clamp = self._params["clamp"]

        vae_params = self._params["vae_params"]
        self._generative_model = self._load_vae(
            self._mlmodel.data.df, vae_params, self._mlmodel, self._params["data_name"]
        )

    def _load_vae(
        self, data: pd.DataFrame, vae_params: Dict, mlmodel: MLModel, data_name: str
    ) -> VariationalAutoencoder:
        generative_model = VariationalAutoencoder(
            data_name,
            vae_params["layers"],
        )

        if vae_params["train"]:
            generative_model.fit(
<<<<<<< HEAD
                xtrain=data[mlmodel.feature_input_order + [mlmodel.data.target]].values,
                kl_weight=vae_params["kl_weight"],
=======
                xtrain=data[mlmodel.feature_input_order],
>>>>>>> 315de34d
                lambda_reg=vae_params["lambda_reg"],
                epochs=vae_params["epochs"],
                lr=vae_params["lr"],
                batch_size=vae_params["batch_size"],
            )
        else:
            try:
                generative_model.load(data.shape[1] - 1)
            except FileNotFoundError as exc:
                raise FileNotFoundError(
                    "Loading of Autoencoder failed. {}".format(str(exc))
                )

        return generative_model

    def _hyper_sphere_coordindates(
        self, instance, high: int, low: int
    ) -> Tuple[np.ndarray, np.ndarray]:
        """
        :param n_search_samples: int > 0
        :param instance: numpy input point array
        :param high: float>= 0, h>l; upper bound
        :param low: float>= 0, l<h; lower bound
        :param p: float>= 1; norm
        :return: candidate counterfactuals & distances
        """
        delta_instance = np.random.randn(self._n_search_samples, instance.shape[1])
        dist = (
            np.random.rand(self._n_search_samples) * (high - low) + low
        )  # length range [l, h)
        norm_p = LA.norm(delta_instance, ord=self._p_norm, axis=1)
        d_norm = np.divide(dist, norm_p).reshape(-1, 1)  # rescale/normalize factor
        delta_instance = np.multiply(delta_instance, d_norm)
        candidate_counterfactuals = instance + delta_instance
        return candidate_counterfactuals, dist

    def _counterfactual_search(
        self, step: int, factual: torch.Tensor, cat_features_indices: List
    ) -> pd.DataFrame:
        device = "cuda" if torch.cuda.is_available() else "cpu"

        # init step size for growing the sphere
        low = 0
        high = step
        # counter
        count = 0
        counter_step = 1

        torch_fact = torch.from_numpy(factual).to(device)

        # get predicted label of instance
        instance_label = np.argmax(
            self._mlmodel.predict_proba(torch_fact.float()).cpu().detach().numpy(),
            axis=1,
        )

        # vectorize z
        z = self._generative_model.encode(torch_fact.float())[0].cpu().detach().numpy()
        z_rep = np.repeat(z.reshape(1, -1), self._n_search_samples, axis=0)

        candidate_dist: List = []
        x_ce: Union[np.ndarray, torch.Tensor] = np.array([])
        while count <= self._max_iter or len(candidate_dist) <= 0:
            count = count + counter_step
            if count > self._max_iter:
                log.debug("No counterfactual example found")
                return x_ce[0]

            # STEP 1 -- SAMPLE POINTS on hyper sphere around instance
            latent_neighbourhood, _ = self._hyper_sphere_coordindates(z_rep, high, low)
            torch_latent_neighbourhood = (
                torch.from_numpy(latent_neighbourhood).to(device).float()
            )
            x_ce = self._generative_model.decode(torch_latent_neighbourhood)
            x_ce = reconstruct_encoding_constraints(
                x_ce, cat_features_indices, self._params["binary_cat_features"]
            )
            x_ce = x_ce.detach().cpu().numpy()
            x_ce = x_ce.clip(0, 1) if self._clamp else x_ce

            # STEP 2 -- COMPUTE l1 & l2 norms
            if self._p_norm == 1:
                distances = np.abs((x_ce - torch_fact.cpu().detach().numpy())).sum(
                    axis=1
                )
            elif self._p_norm == 2:
                distances = LA.norm(x_ce - torch_fact.cpu().detach().numpy(), axis=1)
            else:
                raise ValueError("Possible values for p_norm are 1 or 2")

            # counterfactual labels
            y_candidate = np.argmax(
                self._mlmodel.predict_proba(torch.from_numpy(x_ce).float())
                .cpu()
                .detach()
                .numpy(),
                axis=1,
            )
            indeces = np.where(y_candidate != instance_label)
            candidate_counterfactuals = x_ce[indeces]
            candidate_dist = distances[indeces]
            # no candidate found & push search range outside
            if len(candidate_dist) == 0:
                low = high
                high = low + step
            elif len(candidate_dist) > 0:
                # certain candidates generated
                min_index = np.argmin(candidate_dist)
                log.debug("Counterfactual example found")
                return candidate_counterfactuals[min_index]

    def get_counterfactuals(self, factuals: pd.DataFrame) -> pd.DataFrame:
        factuals = self._mlmodel.get_ordered_features(factuals)

        encoded_feature_names = self._mlmodel.data.encoder.get_feature_names(
            self._mlmodel.data.categorical
        )
        cat_features_indices = [
            factuals.columns.get_loc(feature) for feature in encoded_feature_names
        ]

        df_cfs = factuals.apply(
            lambda x: self._counterfactual_search(
                self._step, x.reshape((1, -1)), cat_features_indices
            ),
            raw=True,
            axis=1,
        )

        df_cfs = check_counterfactuals(self._mlmodel, df_cfs, factuals.index)
        df_cfs = self._mlmodel.get_ordered_features(df_cfs)
        return df_cfs<|MERGE_RESOLUTION|>--- conflicted
+++ resolved
@@ -123,12 +123,8 @@
 
         if vae_params["train"]:
             generative_model.fit(
-<<<<<<< HEAD
-                xtrain=data[mlmodel.feature_input_order + [mlmodel.data.target]].values,
+                xtrain=data[mlmodel.feature_input_order],
                 kl_weight=vae_params["kl_weight"],
-=======
-                xtrain=data[mlmodel.feature_input_order],
->>>>>>> 315de34d
                 lambda_reg=vae_params["lambda_reg"],
                 epochs=vae_params["epochs"],
                 lr=vae_params["lr"],
