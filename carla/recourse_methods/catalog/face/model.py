--- conflicted
+++ resolved
@@ -45,10 +45,7 @@
 
     _DEFAULT_HYPERPARAMS = {"mode": "knn", "fraction": 0.05}
 
-<<<<<<< HEAD
     def __init__(self, mlmodel: MLModel, hyperparams: Optional[Dict] = None) -> None:
-=======
-    def __init__(self, mlmodel: MLModel, hyperparams: Dict[str, Any]) -> None:
 
         supported_backends = ["tensorflow", "pytorch"]
         if mlmodel.backend not in supported_backends:
@@ -56,7 +53,6 @@
                 f"{mlmodel.backend} is not in supported backends {supported_backends}"
             )
 
->>>>>>> 9a078840
         super().__init__(mlmodel)
 
         checked_hyperparams = merge_default_parameters(
