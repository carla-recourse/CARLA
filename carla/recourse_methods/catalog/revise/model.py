from typing import Dict

import numpy as np
import pandas as pd
import torch
from torch import nn

from carla import log
from carla.data.api import Data
from carla.models.api import MLModel
from carla.recourse_methods.api import RecourseMethod
from carla.recourse_methods.autoencoder import (
    VAEDataset,
    VariationalAutoencoder,
    train_variational_autoencoder,
)
from carla.recourse_methods.processing.counterfactuals import (
    check_counterfactuals,
    merge_default_parameters,
    reconstruct_encoding_constraints,
)


class Revise(RecourseMethod):
    """
    Implementation of Revise from Joshi et.al. [1]_.

    Parameters
    ----------
    mlmodel : carla.model.MLModel
        Black-Box-Model
    data: carla.data.Data
        Dataset to perform on
    hyperparams : dict
        Dictionary containing hyperparameters. See notes below for its contents.

    Methods
    -------
    get_counterfactuals:
        Generate counterfactual examples for given factuals.

    Notes
    -----
    - Hyperparams
        Hyperparameter contains important information for the recourse method to initialize.
        Please make sure to pass all values as dict with the following keys.

        * "data_name": str
            name of the dataset
        * "lambda": float, default: 0.5
            Decides how similar the counterfactual is to the factual
        * "optimizer": {"adam", "rmsprop"}
            Optimizer for generation of counterfactuals.
        * "lr": float, default: 0.1
            Learning rate for Revise.
        * "max_iter": int, default: 1000
            Number of iterations for Revise optimization.
        * "target_class": List, default: [0, 1]
            List of one-hot-encoded target class.
        * "binary_cat_features": bool, default: True
            If true, the encoding of x is done by drop_if_binary.
        * "vae_params": Dict
            With parameter for VAE.

            + "layers": list
                Number of neurons and layer of autoencoder.
            + "train": bool
                Decides if a new autoencoder will be learned.
            + "lambda_reg": flot
                Hyperparameter for variational autoencoder.
            + "epochs": int
                Number of epochs to train VAE
            + "lr": float
                Learning rate for VAE training
            + "batch_size": int
                Batch-size for VAE training

    .. [1] Shalmali Joshi, Oluwasanmi Koyejo, Warut Vijitbenjaronk, Been Kim, and Joydeep Ghosh.2019.
            Towards Realistic  Individual Recourse  and Actionable Explanations  in Black-BoxDecision Making Systems.
            arXiv preprint arXiv:1907.09615(2019).
    """

    _DEFAULT_HYPERPARAMS = {
        "data_name": None,
        "lambda": 0.5,
        "optimizer": "adam",
        "lr": 0.1,
        "max_iter": 1000,
        "target_class": [0, 1],
        "binary_cat_features": True,
        "vae_params": {
            "layers": None,
            "train": True,
            "lambda_reg": 1e-6,
            "epochs": 5,
            "lr": 1e-3,
            "batch_size": 32,
        },
    }

<<<<<<< HEAD
    def __init__(self, mlmodel: MLModel, data: Data, hyperparams: Dict = None) -> None:
=======
    def __init__(self, mlmodel: MLModel, data: Data, hyperparams: Dict) -> None:

        supported_backends = ["pytorch"]
        if mlmodel.backend not in supported_backends:
            raise ValueError(
                f"{mlmodel.backend} is not in supported backends {supported_backends}"
            )

>>>>>>> 9a078840
        super().__init__(mlmodel)
        self._params = merge_default_parameters(hyperparams, self._DEFAULT_HYPERPARAMS)

        self._target_column = data.target
        self._lambda = self._params["lambda"]
        self._optimizer = self._params["optimizer"]
        self._lr = self._params["lr"]
        self._max_iter = self._params["max_iter"]
        self._target_class = self._params["target_class"]
        self._binary_cat_features = self._params["binary_cat_features"]

        vae_params = self._params["vae_params"]
        self.vae = VariationalAutoencoder(
            self._params["data_name"],
            vae_params["layers"],
        )

        if vae_params["train"]:
            self.vae = train_variational_autoencoder(
                self.vae,
                self._mlmodel.data,
                self._mlmodel.feature_input_order,
                lambda_reg=vae_params["lambda_reg"],
                epochs=vae_params["epochs"],
                lr=vae_params["lr"],
                batch_size=vae_params["batch_size"],
            )
        else:
            try:
                self.vae.load(data.df.shape[1] - 1)
            except FileNotFoundError as exc:
                raise FileNotFoundError(
                    "Loading of Autoencoder failed. {}".format(str(exc))
                )

    def get_counterfactuals(self, factuals: pd.DataFrame) -> pd.DataFrame:
        device = "cuda" if torch.cuda.is_available() else "cpu"

        factuals = self._mlmodel.get_ordered_features(factuals)

        # pay attention to categorical features
        encoded_feature_names = self._mlmodel.data.encoder.get_feature_names(
            self._mlmodel.data.categorical
        )
        cat_features_indices = [
            factuals.columns.get_loc(feature) for feature in encoded_feature_names
        ]

        list_cfs = self._counterfactual_optimization(
            cat_features_indices, device, factuals
        )

        cf_df = check_counterfactuals(self._mlmodel, list_cfs, factuals.index)
        cf_df = self._mlmodel.get_ordered_features(cf_df)
        return cf_df

    def _counterfactual_optimization(self, cat_features_indices, device, df_fact):
        # prepare data for optimization steps
        test_loader = torch.utils.data.DataLoader(
            VAEDataset(df_fact.values, with_target=False), batch_size=1, shuffle=False
        )

        list_cfs = []
        for query_instance in test_loader:

            target = torch.FloatTensor(self._target_class).to(device)
            target_prediction = np.argmax(np.array(self._target_class))

            z = self.vae.encode(query_instance)[0].clone().detach().requires_grad_(True)

            if self._optimizer == "adam":
                optim = torch.optim.Adam([z], self._lr)
                # z.requires_grad = True
            else:
                optim = torch.optim.RMSprop([z], self._lr)

            candidate_counterfactuals = []  # all possible counterfactuals
            # distance of the possible counterfactuals from the intial value -
            # considering distance as the loss function (can even change it just the distance)
            candidate_distances = []
            all_loss = []

            for idx in range(self._max_iter):
                cf = self.vae.decode(z)[0]
                cf = reconstruct_encoding_constraints(
                    cf, cat_features_indices, self._params["binary_cat_features"]
                )
                output = self._mlmodel.predict_proba(cf)[0]
                _, predicted = torch.max(output, 0)

                z.requires_grad = True
                loss = self._compute_loss(cf, query_instance, target)
                all_loss.append(loss)

                if predicted == target_prediction:
                    candidate_counterfactuals.append(
                        cf.cpu().detach().numpy().squeeze(axis=0)
                    )
                    candidate_distances.append(loss.cpu().detach().numpy())

                loss.backward()
                optim.step()
                optim.zero_grad()
                cf.detach_()

            # Choose the nearest counterfactual
            if len(candidate_counterfactuals):
                log.info("Counterfactual found!")
                array_counterfactuals = np.array(candidate_counterfactuals)
                array_distances = np.array(candidate_distances)

                index = np.argmin(array_distances)
                list_cfs.append(array_counterfactuals[index])
            else:
                log.info("No counterfactual found")
                list_cfs.append(query_instance.cpu().detach().numpy().squeeze(axis=0))
        return list_cfs

    def _compute_loss(self, cf_initialize, query_instance, target):

        loss_function = nn.BCELoss()
        output = self._mlmodel.predict_proba(cf_initialize)[0]

        # classification loss
        loss1 = loss_function(output, target)
        # distance loss
        loss2 = torch.norm((cf_initialize - query_instance), 1)

        return loss1 + self._lambda * loss2<|MERGE_RESOLUTION|>--- conflicted
+++ resolved
@@ -98,10 +98,7 @@
         },
     }
 
-<<<<<<< HEAD
     def __init__(self, mlmodel: MLModel, data: Data, hyperparams: Dict = None) -> None:
-=======
-    def __init__(self, mlmodel: MLModel, data: Data, hyperparams: Dict) -> None:
 
         supported_backends = ["pytorch"]
         if mlmodel.backend not in supported_backends:
@@ -109,7 +106,6 @@
                 f"{mlmodel.backend} is not in supported backends {supported_backends}"
             )
 
->>>>>>> 9a078840
         super().__init__(mlmodel)
         self._params = merge_default_parameters(hyperparams, self._DEFAULT_HYPERPARAMS)
 
