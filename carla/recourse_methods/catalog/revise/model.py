--- conflicted
+++ resolved
@@ -158,13 +158,9 @@
 
     def _counterfactual_optimization(self, cat_features_indices, device, df_fact):
         # prepare data for optimization steps
-<<<<<<< HEAD
-        test_loader = torch.utils.data.DataLoader(df_fact, batch_size=1, shuffle=False)
-=======
         test_loader = torch.utils.data.DataLoader(
             df_fact.values, batch_size=1, shuffle=False
         )
->>>>>>> e6fd25c2
 
         list_cfs = []
         for query_instance in test_loader:
@@ -172,16 +168,12 @@
             target = torch.FloatTensor(self._target_class).to(device)
             target_prediction = np.argmax(np.array(self._target_class))
 
-<<<<<<< HEAD
-            z = self.vae.encode(query_instance).clone().detach().requires_grad_(True)
-=======
             z = (
-                self.vae.encode(query_instance.float())[0]
+                self.vae.encode(query_instance.float())
                 .clone()
                 .detach()
                 .requires_grad_(True)
             )
->>>>>>> e6fd25c2
 
             if self._optimizer == "adam":
                 optim = torch.optim.Adam([z], self._lr)
