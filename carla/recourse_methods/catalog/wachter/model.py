--- conflicted
+++ resolved
@@ -115,10 +115,6 @@
             axis=1,
         )
 
-<<<<<<< HEAD
         df_cfs = check_counterfactuals(self._mlmodel, df_cfs, factuals.index)
-=======
-        df_cfs = check_counterfactuals(self._mlmodel, df_cfs)
->>>>>>> a7271ec8
         df_cfs = self._mlmodel.get_ordered_features(df_cfs)
         return df_cfs