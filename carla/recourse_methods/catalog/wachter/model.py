from typing import Dict, Optional

import pandas as pd

from carla.recourse_methods.api import RecourseMethod
from carla.recourse_methods.catalog.wachter.library import wachter_recourse
from carla.recourse_methods.processing import (
    check_counterfactuals,
    merge_default_parameters,
)


class Wachter(RecourseMethod):
    """
    Implementation of Wachter from Wachter et.al. [1]_.

    Parameters
    ----------
    mlmodel : carla.model.MLModel
        Black-Box-Model
    hyperparams : dict
        Dictionary containing hyperparameters. See notes below for its contents.

    Methods
    -------
    get_counterfactuals:
        Generate counterfactual examples for given factuals.

    Notes
    -----
    - Hyperparams
        Hyperparameter contains important information for the recourse method to initialize.
        Please make sure to pass all values as dict with the following keys.

        * "feature_cost": str, optional
            List with costs per feature.
        * "lr": float, default: 0.01
            Learning rate for gradient descent.
        * "lambda_param": float, default: 0.01
            Weight factor for feature_cost.
        * "n_iter": int, default: 1000
            Maximum number of iteration.
        * "t_max_min": float, default: 0.5
            Maximum time of search.
        * "norm": int, default: 1
            L-norm to calculate cost.
        * "clamp": bool, default: True
            If true, feature values will be clamped to (0, 1).
        * "loss_type": {"MSE", "BCE"}
            String for loss function.
        * "y_target" list, default: [0, 1]
            List of one-hot-encoded target class.
        * "binary_cat_features": bool, default: True
            If true, the encoding of x is done by drop_if_binary.

    .. [1] Sandra Wachter, B. Mittelstadt, and Chris Russell. 2017. Counterfactual Explanations Withoutpening
            the Black Box: Automated Decisions and the GDPR. Cybersecurity(2017).
    """

    _DEFAULT_HYPERPARAMS = {
        "feature_cost": "_optional_",
        "lr": 0.01,
        "lambda_": 0.01,
        "n_iter": 1000,
        "t_max_min": 0.5,
        "norm": 1,
        "clamp": True,
        "loss_type": "BCE",
        "y_target": [0, 1],
        "binary_cat_features": True,
    }

<<<<<<< HEAD
    def __init__(self, mlmodel, hyperparams: Optional[Dict] = None):
=======
    def __init__(self, mlmodel, hyperparams):

        supported_backends = ["pytorch"]
        if mlmodel.backend not in supported_backends:
            raise ValueError(
                f"{mlmodel.backend} is not in supported backends {supported_backends}"
            )

>>>>>>> 9a078840
        super().__init__(mlmodel)

        checked_hyperparams = merge_default_parameters(
            hyperparams, self._DEFAULT_HYPERPARAMS
        )
        self._feature_costs = checked_hyperparams["feature_cost"]
        self._lr = checked_hyperparams["lr"]
        self._lambda_param = checked_hyperparams["lambda_"]
        self._n_iter = checked_hyperparams["n_iter"]
        self._t_max_min = checked_hyperparams["t_max_min"]
        self._norm = checked_hyperparams["norm"]
        self._clamp = checked_hyperparams["clamp"]
        self._loss_type = checked_hyperparams["loss_type"]
        self._y_target = checked_hyperparams["y_target"]
        self._binary_cat_features = checked_hyperparams["binary_cat_features"]

    def get_counterfactuals(self, factuals: pd.DataFrame) -> pd.DataFrame:
        factuals = self._mlmodel.get_ordered_features(factuals)

        encoded_feature_names = self._mlmodel.data.encoder.get_feature_names(
            self._mlmodel.data.categorical
        )
        cat_features_indices = [
            factuals.columns.get_loc(feature) for feature in encoded_feature_names
        ]

        df_cfs = factuals.apply(
            lambda x: wachter_recourse(
                self._mlmodel.raw_model,
                x.reshape((1, -1)),
                cat_features_indices,
                y_target=self._y_target,
                binary_cat_features=self._binary_cat_features,
                feature_costs=self._feature_costs,
                lr=self._lr,
                lambda_param=self._lambda_param,
                n_iter=self._n_iter,
                t_max_min=self._t_max_min,
                norm=self._norm,
                clamp=self._clamp,
                loss_type=self._loss_type,
            ),
            raw=True,
            axis=1,
        )

        df_cfs = check_counterfactuals(self._mlmodel, df_cfs, factuals.index)
        df_cfs = self._mlmodel.get_ordered_features(df_cfs)
        return df_cfs<|MERGE_RESOLUTION|>--- conflicted
+++ resolved
@@ -70,10 +70,7 @@
         "binary_cat_features": True,
     }
 
-<<<<<<< HEAD
     def __init__(self, mlmodel, hyperparams: Optional[Dict] = None):
-=======
-    def __init__(self, mlmodel, hyperparams):
 
         supported_backends = ["pytorch"]
         if mlmodel.backend not in supported_backends:
@@ -81,7 +78,6 @@
                 f"{mlmodel.backend} is not in supported backends {supported_backends}"
             )
 
->>>>>>> 9a078840
         super().__init__(mlmodel)
 
         checked_hyperparams = merge_default_parameters(
