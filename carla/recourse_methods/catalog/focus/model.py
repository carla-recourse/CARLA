--- conflicted
+++ resolved
@@ -128,11 +128,7 @@
 
         def f(best_perturb):
             # doesn't work with categorical features, so they aren't used
-<<<<<<< HEAD
-            original_input = factuals[self.data.continuous]
-=======
-            original_input = original_input[self.model.data.continuous]
->>>>>>> 82dc3de1
+            original_input = factuals[self.model.data.continuous]
             original_input = original_input.to_numpy()
             ground_truth = self.model.predict(original_input)
 
