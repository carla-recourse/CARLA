--- conflicted
+++ resolved
@@ -49,10 +49,7 @@
 
     _DEFAULT_HYPERPARAMS = {"num": 1, "desired_class": 1, "posthoc_sparsity_param": 0.1}
 
-<<<<<<< HEAD
     def __init__(self, mlmodel: MLModel, hyperparams: Optional[Dict] = None) -> None:
-=======
-    def __init__(self, mlmodel: MLModel, hyperparams: Dict[str, Any]) -> None:
 
         supported_backends = ["tensorflow", "pytorch"]
         if mlmodel.backend not in supported_backends:
@@ -60,7 +57,6 @@
                 f"{mlmodel.backend} is not in supported backends {supported_backends}"
             )
 
->>>>>>> 9a078840
         super().__init__(mlmodel)
         self._continuous = mlmodel.data.continuous
         self._categorical = mlmodel.data.categorical
