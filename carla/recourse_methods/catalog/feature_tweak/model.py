--- conflicted
+++ resolved
@@ -247,15 +247,12 @@
         hyperparams: Optional[Dict] = None,
         cost_func=_L2_cost_func,
     ):
-<<<<<<< HEAD
-=======
         supported_backends = ["sklearn", "xgboost"]
         if mlmodel.backend not in supported_backends:
             raise ValueError(
                 f"{mlmodel.backend} is not in supported backends {supported_backends}"
             )
 
->>>>>>> 9a078840
         super().__init__(mlmodel)
 
         checked_hyperparams = merge_default_parameters(
