from abc import ABC, abstractmethod

<<<<<<< HEAD
import pandas as pd
=======
from carla.models.pipelining import encode, scale
>>>>>>> 193da937


class RecourseMethod(ABC):
    def __init__(self, mlmodel):
        self._mlmodel = mlmodel

    @abstractmethod
<<<<<<< HEAD
    def get_counterfactuals(self, factuals: pd.DataFrame):
        pass
=======
    def get_counterfactuals(self, factuals):
        pass

    def encode_normalize_order_factuals(self, factuals):
        # Prepare factuals
        querry_instances = factuals.copy()

        # check if querry_instances are not empty
        if querry_instances.shape[0] == 0:
            raise ValueError("Factuals should not be empty")

        factuals_enc_norm = scale(
            self._mlmodel.scaler, self._mlmodel.data.continous, querry_instances
        )
        factuals_enc_norm = encode(
            self._mlmodel.encoder, self._mlmodel.data.categoricals, factuals_enc_norm
        )

        return factuals_enc_norm[self._mlmodel.feature_input_order]
>>>>>>> 193da937
<|MERGE_RESOLUTION|>--- conflicted
+++ resolved
@@ -1,10 +1,8 @@
 from abc import ABC, abstractmethod
 
-<<<<<<< HEAD
 import pandas as pd
-=======
+
 from carla.models.pipelining import encode, scale
->>>>>>> 193da937
 
 
 class RecourseMethod(ABC):
@@ -12,14 +10,10 @@
         self._mlmodel = mlmodel
 
     @abstractmethod
-<<<<<<< HEAD
     def get_counterfactuals(self, factuals: pd.DataFrame):
         pass
-=======
-    def get_counterfactuals(self, factuals):
-        pass
 
-    def encode_normalize_order_factuals(self, factuals):
+    def encode_normalize_order_factuals(self, factuals: pd.DataFrame):
         # Prepare factuals
         querry_instances = factuals.copy()
 
@@ -34,5 +28,4 @@
             self._mlmodel.encoder, self._mlmodel.data.categoricals, factuals_enc_norm
         )
 
-        return factuals_enc_norm[self._mlmodel.feature_input_order]
->>>>>>> 193da937
+        return factuals_enc_norm[self._mlmodel.feature_input_order]