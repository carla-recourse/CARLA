--- conflicted
+++ resolved
@@ -1,12 +1,6 @@
-<<<<<<< HEAD
-from carla.data import DataCatalog
-from carla.methods import gs
-from carla.models import load_model, predict_negative_instances
-=======
 from carla.data.catalog import DataCatalog
 from carla.models.catalog import MLModelCatalog
 from carla.models.negative_instances import predict_negative_instances
->>>>>>> 7f5bafb8
 
 if __name__ == "__main__":
 
@@ -16,15 +10,8 @@
     model = MLModelCatalog(data, "ann")
     print(f"Using model: {model.raw_model.__class__.__module__}")
     print(data.target)
-<<<<<<< HEAD
-
-    instances = predict_negative_instances(model, data).head(10)
-
-    cf = gs.get_counterfactual(data, instances, model)
-=======
     print(predict_negative_instances(model, data).head(100))
 
     model_pt = MLModelCatalog(data, "ann", backend="pytorch")
     print(f"Using model: {model.raw_model.__class__.__module__}")
-    print(predict_negative_instances(model_pt, data).head(100))
->>>>>>> 7f5bafb8
+    print(predict_negative_instances(model_pt, data).head(100))